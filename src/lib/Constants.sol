--- conflicted
+++ resolved
@@ -52,10 +52,6 @@
     // address of the Balancer vault contract
     address public constant BALANCER_VAULT = 0xBA12222222228d8Ba445958a75a0704d566BF2C8;
 
-    // address of the 0x swap router contract
-<<<<<<< HEAD
-    address public constant ZEROX_ROUTER = 0xDef1C0ded9bec7F1a1670819833240f027b25EfF;
-
     /*//////////////////////////////////////////////////////////////
                           TESTING ADDRESSES
     //////////////////////////////////////////////////////////////*/
@@ -65,10 +61,8 @@
 
     // address used for forked node testing
     address public constant BOB = 0xFCC7e03C00FC57d964AEb22029Df7AD6eA795d49;
-=======
     address public constant ZERO_EX_ROUTER = 0xDef1C0ded9bec7F1a1670819833240f027b25EfF;
 
     // address of the EULER rewards token contract
     address public constant EULER_REWARDS_TOKEN = 0xd9Fcd98c322942075A5C3860693e9f4f03AAE07b;
->>>>>>> 557c0f61
 }