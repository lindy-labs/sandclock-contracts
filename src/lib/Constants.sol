// SPDX-License-Identifier: AGPL-3.0-only
pragma solidity ^0.8.13;

library Constants {
    // address of the multisig. meant to have default admin role
    address public constant MULTISIG = 0x035F210e5d14054E8AE5A6CFA76d643aA200D56E;

    uint256 public constant ONE = 1e18;
    // decimals difference between WETH and USDC (18 - 6)
    uint256 public constant WETH_USDC_DECIMALS_DIFF = 1e12;
    // value for the variable interest rate mode on Aave
    uint256 public constant AAVE_VAR_INTEREST_RATE_MODE = 2;
    // enable efficeincy mode on Aave (used to allow greater LTV when asset and debt tokens are correlated in price)
    uint8 public constant AAVE_EMODE_ID = 1;
    // vaule used to scale the token's collateral/borrow factors from the euler market
    uint32 constant EULER_CONFIG_FACTOR_SCALE = 4_000_000_000;

    /*//////////////////////////////////////////////////////////////
                          MAINNET ADDRESSES
    //////////////////////////////////////////////////////////////*/

    // address of the USDC token contract
    address public constant USDC = 0xA0b86991c6218b36c1d19D4a2e9Eb0cE3606eB48;
    // address of the WETH token contract
    address public constant WETH = 0xC02aaA39b223FE8D0A0e5C4F27eAD9083C756Cc2;
    // address of the wrapped stETH token contract
    address public constant WSTETH = 0x7f39C581F595B53c5cb19bD0b3f8dA6c935E2Ca0;
    // address of the Lido stETH token contract
    address public constant STETH = 0xae7ab96520DE3A18E5e111B5EaAb095312D7fE84;

    // address of the Curve pool for ETH-stETH
    address public constant CURVE_ETH_STETH_POOL = 0xDC24316b9AE028F1497c275EB9192a3Ea0f67022;

    // address of the Uniswap v3 swap router contract
    address public constant UNISWAP_V3_SWAP_ROUTER = 0xE592427A0AEce92De3Edee1F18E0157C05861564;

    // address of the Aave v3 pool contract
    address public constant AAVE_V3_POOL = 0x87870Bca3F3fD6335C3F4ce8392D69350B4fA4E2;
    // address of the Aave pool data provider contract
    address public constant AAVE_V3_POOL_DATA_PROVIDER = 0x7B4EB56E7CD4b454BA8ff71E4518426369a138a3;

    // address of the Aave v3 "aEthUSDC" token (supply token)
    address public constant AAVE_V3_AUSDC_TOKEN = 0x98C23E9d8f34FEFb1B7BD6a91B7FF122F4e16F5c;
    // address of the Aave v3 "aEthwstETH" token (supply token)
    address public constant AAVE_V3_AWSTETH_TOKEN = 0x0B925eD163218f6662a35e0f0371Ac234f9E9371;
    // address of the Aave v3 "variableDebtEthWETH" token (variable debt token)
<<<<<<< HEAD
    address public constant AAVAAVE_VAR_DEBT_WETH_TOKEN = 0xeA51d7853EEFb32b6ee06b1C12E6dcCA88Be0fFE;
    address public constant AAVAAVE_VAR_DEBT_IMPLEMENTATION_CONTRACT = 0xaC725CB59D16C81061BDeA61041a8A5e73DA9EC6;
=======
    address public constant AAVE_V3_VAR_DEBT_WETH_TOKEN = 0xeA51d7853EEFb32b6ee06b1C12E6dcCA88Be0fFE;
>>>>>>> 0e81ef4b

    // EULER Contracts
    address public constant EULER = 0x27182842E098f60e3D576794A5bFFb0777E025d3;
    address public constant EULER_MARKETS = 0x3520d5a913427E6F0D6A83E07ccD4A4da316e4d3;
    // Euler supply token for wstETH (ewstETH)
    address public constant EULER_ETOKEN_WSTETH = 0xbd1bd5C956684f7EB79DA40f582cbE1373A1D593;
    // Euler supply token for USDC (eUSDC)
    address public constant EULER_ETOKEN_USDC = 0xEb91861f8A4e1C12333F42DCE8fB0Ecdc28dA716;
    // Euler debt token weth
    address public constant EULER_DTOKEN_WETH = 0x62e28f054efc24b26A794F5C1249B6349454352C;
    // address of the EULER rewards token contract
    address public constant EULER_REWARDS_TOKEN = 0xd9Fcd98c322942075A5C3860693e9f4f03AAE07b;

    // adress of the Chainlink aggregator for the USDC/eth price feed
    address public constant CHAINLINK_USDC_ETH_PRICE_FEED = 0x986b5E1e1755e3C2440e960477f25201B0a8bbD4;
    // Chainlink pricefeed (stETH -> ETH)
    address public constant CHAINLINK_STETH_ETH_PRICE_FEED = 0x86392dC19c0b719886221c78AB11eb8Cf5c52812;
    // Chainlink pricefeed (stETH -> USD)
    address public constant CHAINLINK_LUSD_ETH_PRICE_FEED = 0x60c0b047133f696334a2b7f68af0b49d2F3D4F72;

    // address of the Balancer vault contract
    address public constant BALANCER_VAULT = 0xBA12222222228d8Ba445958a75a0704d566BF2C8;

    /*//////////////////////////////////////////////////////////////
                          TESTING ADDRESSES
    //////////////////////////////////////////////////////////////*/

    // address used for forked node testing
    address public constant ALICE = 0xe43F4840Dad185BEEF6daA8E7328b521e6a1a2A0;

    // address used for forked node testing
    address public constant BOB = 0xFCC7e03C00FC57d964AEb22029Df7AD6eA795d49;

    // address of the 0x swap router contract
    address public constant ZERO_EX_ROUTER = 0xDef1C0ded9bec7F1a1670819833240f027b25EfF;

    // Compound v3
    address public constant COMPOUND_V3_COMET_WETH = 0xA17581A9E3356d9A858b789D68B4d866e593aE94;

    // Aave v2 lending pool
    address public constant AAVE_V2_LENDING_POOL = 0x7d2768dE32b0b80b7a3454c06BdAc94A69DDc7A9;
    // Aave v2 protocol data provider
    address public constant AAVE_V2_PROTOCOL_DATA_PROVIDER = 0x057835Ad21a177dbdd3090bB1CAE03EaCF78Fc6d;
    // Aave v2 interest bearing USDC (aUSDC) token
    address public constant AAVE_V2_AUSDC_TOKEN = 0xBcca60bB61934080951369a648Fb03DF4F96263C;
    // Aave v2 variable debt bearing WETH (variableDebtWETH) token
    address public constant AAVE_V2_VAR_DEBT_WETH_TOKEN = 0xF63B34710400CAd3e044cFfDcAb00a0f32E33eCf;

    // Liquity
    address public constant LIQUITY_STABILITY_POOL = 0x66017D22b0f8556afDd19FC67041899Eb65a21bb;
    address public constant LIQUITY_LQTY_TOKEN = 0x6DEA81C8171D0bA574754EF6F8b412F2Ed88c54D;

    // Morpho
    address public constant MORPHO = 0x33333aea097c193e66081E930c33020272b33333;
}<|MERGE_RESOLUTION|>--- conflicted
+++ resolved
@@ -44,12 +44,9 @@
     // address of the Aave v3 "aEthwstETH" token (supply token)
     address public constant AAVE_V3_AWSTETH_TOKEN = 0x0B925eD163218f6662a35e0f0371Ac234f9E9371;
     // address of the Aave v3 "variableDebtEthWETH" token (variable debt token)
-<<<<<<< HEAD
-    address public constant AAVAAVE_VAR_DEBT_WETH_TOKEN = 0xeA51d7853EEFb32b6ee06b1C12E6dcCA88Be0fFE;
-    address public constant AAVAAVE_VAR_DEBT_IMPLEMENTATION_CONTRACT = 0xaC725CB59D16C81061BDeA61041a8A5e73DA9EC6;
-=======
     address public constant AAVE_V3_VAR_DEBT_WETH_TOKEN = 0xeA51d7853EEFb32b6ee06b1C12E6dcCA88Be0fFE;
->>>>>>> 0e81ef4b
+    // address of the Aave v3 "variableDebtEthWETH" token implementation contract (variable debt token)
+    address public constant AAVE_V3_VAR_DEBT_IMPLEMENTATION_CONTRACT = 0xaC725CB59D16C81061BDeA61041a8A5e73DA9EC6;
 
     // EULER Contracts
     address public constant EULER = 0x27182842E098f60e3D576794A5bFFb0777E025d3;
