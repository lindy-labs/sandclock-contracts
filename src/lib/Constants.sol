--- conflicted
+++ resolved
@@ -36,12 +36,8 @@
     address public constant AAVE_POOL = 0x87870Bca3F3fD6335C3F4ce8392D69350B4fA4E2;
     // address of the Aave pool data provider contract
     address public constant AAVE_POOL_DATA_PROVIDER = 0x7B4EB56E7CD4b454BA8ff71E4518426369a138a3;
-<<<<<<< HEAD
-    // address of the Aave "aEthUSDC" token (supply token)
-=======
 
     // address of the Aave v3 "aEthUSDC" token (supply token)
->>>>>>> 557c0f61
     address public constant AAVE_AUSDC_TOKEN = 0x98C23E9d8f34FEFb1B7BD6a91B7FF122F4e16F5c;
     // address of the Aave v3 "aEthwstETH" token (supply token)
     address public constant AAVE_AWSTETH_TOKEN = 0x0B925eD163218f6662a35e0f0371Ac234f9E9371;
@@ -67,15 +63,13 @@
     address public constant BALANCER_VAULT = 0xBA12222222228d8Ba445958a75a0704d566BF2C8;
 
     // address of the 0x swap router contract
-<<<<<<< HEAD
     address public constant ZEROX_ROUTER = 0xDef1C0ded9bec7F1a1670819833240f027b25EfF;
 
     // Compound v3
     address public constant COMPOUND_V3_COMET_WETH = 0xA17581A9E3356d9A858b789D68B4d866e593aE94;
-=======
+
     address public constant ZERO_EX_ROUTER = 0xDef1C0ded9bec7F1a1670819833240f027b25EfF;
 
     // address of the EULER rewards token contract
     address public constant EULER_REWARDS_TOKEN = 0xd9Fcd98c322942075A5C3860693e9f4f03AAE07b;
->>>>>>> 557c0f61
 }