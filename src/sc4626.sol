// SPDX-License-Identifier: AGPL-3.0-only
pragma solidity ^0.8.10;

import {ERC20} from "solmate/tokens/ERC20.sol";
import {ERC4626} from "solmate/mixins/ERC4626.sol";
import {AccessControl} from "openzeppelin-contracts/access/AccessControl.sol";
import {Constants as C} from "./lib/Constants.sol";
import {
    CallerNotAdmin,
    CallerNotKeeper,
    ZeroAddress,
    InvalidFlashLoanCaller,
    TreasuryCannotBeZero,
    FeesTooHigh,
    InvalidFloatPercentage
} from "./errors/scErrors.sol";

abstract contract sc4626 is ERC4626, AccessControl {
    constructor(address _admin, address _keeper, ERC20 _asset, string memory _name, string memory _symbol)
        ERC4626(_asset, _name, _symbol)
    {
        if (_admin == address(0)) revert ZeroAddress();
        if (_keeper == address(0)) revert ZeroAddress();

        _grantRole(DEFAULT_ADMIN_ROLE, _admin);
        _grantRole(KEEPER_ROLE, _keeper);
    }

    event TreasuryUpdated(address indexed user, address newTreasury);
    event PerformanceFeeUpdated(address indexed user, uint256 newPerformanceFee);
    event FloatPercentageUpdated(address indexed user, uint256 newFloatPercentage);

    /// Role allowed to harvest/reinvest
    bytes32 public constant KEEPER_ROLE = keccak256("KEEPER_ROLE");

<<<<<<< HEAD
    event PerformanceFeeUpdated(address indexed user, uint256 newPerformanceFee);
    event TreasuryUpdated(address indexed user, address newTreasury);
    event FloatPercentageUpdated(address indexed user, uint256 newFloatPercentage);

    function _onlyAdmin() internal view {
        if (!hasRole(DEFAULT_ADMIN_ROLE, msg.sender)) revert CallerNotAdmin();
    }

    function _onlyKeeper() internal view {
        if (!hasRole(KEEPER_ROLE, msg.sender)) revert CallerNotKeeper();
    }

    function setFloatPercentage(uint256 newFloatPercentage) external {
        _onlyAdmin();
        require(newFloatPercentage <= 1e18, "float percentage too high");
        floatPercentage = newFloatPercentage;
        emit FloatPercentageUpdated(msg.sender, newFloatPercentage);
    }

    function setPerformanceFee(uint256 newPerformanceFee) external {
        _onlyAdmin();
        if (newPerformanceFee > 1e18) revert FeesTooHigh();
        performanceFee = newPerformanceFee;
        emit PerformanceFeeUpdated(msg.sender, newPerformanceFee);
    }

    function setTreasury(address newTreasury) external {
        _onlyAdmin();
        if (newTreasury == address(0)) revert TreasuryCannotBeZero();
        treasury = newTreasury;
        emit TreasuryUpdated(msg.sender, newTreasury);
=======
    // flag for checking flash loan caller
    bool public flashLoanInitiated;

    // address of the treasury to send performance fees to
    address public treasury;

    // performance fee percentage
    uint256 public performanceFee = 0.1e18; // 10%

    // percentage of the total assets to be kept in the vault as a withdrawal buffer
    uint256 public floatPercentage = 0.01e18;

    /// @notice set the treasury address
    /// @param _newTreasury the new treasury address
    function setTreasury(address _newTreasury) external {
        _onlyAdmin();

        if (_newTreasury == address(0)) revert TreasuryCannotBeZero();
        treasury = _newTreasury;
        emit TreasuryUpdated(msg.sender, _newTreasury);
    }

    /// @notice set the performance fee percentage
    /// @param _newPerformanceFee the new performance fee percentage
    /// @dev performance fee is a number between 0 and 1e18
    function setPerformanceFee(uint256 _newPerformanceFee) external {
        _onlyAdmin();

        if (_newPerformanceFee > 1e18) revert FeesTooHigh();
        performanceFee = _newPerformanceFee;
        emit PerformanceFeeUpdated(msg.sender, _newPerformanceFee);
    }

    /**
     * @notice Set the percentage of the total assets to be kept in the vault as a withdrawal buffer.
     * @param _newFloatPercentage The new float percentage value.
     */
    function setFloatPercentage(uint256 _newFloatPercentage) external {
        _onlyAdmin();

        if (_newFloatPercentage > C.ONE) revert InvalidFloatPercentage();

        floatPercentage = _newFloatPercentage;
        emit FloatPercentageUpdated(msg.sender, _newFloatPercentage);
    }

    function _onlyAdmin() internal view {
        if (!hasRole(DEFAULT_ADMIN_ROLE, msg.sender)) revert CallerNotAdmin();
    }

    function _onlyKeeper() internal view {
        if (!hasRole(KEEPER_ROLE, msg.sender)) revert CallerNotKeeper();
    }

    function _onlyKeeperOrFlashLoan() internal view {
        if (!flashLoanInitiated) _onlyKeeper();
>>>>>>> 557c0f61
    }

    function _initiateFlashLoan() internal {
        flashLoanInitiated = true;
    }

    function _finalizeFlashLoan() internal {
        flashLoanInitiated = false;
    }

    function _isFlashLoanInitiated() internal view {
        if (!flashLoanInitiated) revert InvalidFlashLoanCaller();
    }
}<|MERGE_RESOLUTION|>--- conflicted
+++ resolved
@@ -33,39 +33,6 @@
     /// Role allowed to harvest/reinvest
     bytes32 public constant KEEPER_ROLE = keccak256("KEEPER_ROLE");
 
-<<<<<<< HEAD
-    event PerformanceFeeUpdated(address indexed user, uint256 newPerformanceFee);
-    event TreasuryUpdated(address indexed user, address newTreasury);
-    event FloatPercentageUpdated(address indexed user, uint256 newFloatPercentage);
-
-    function _onlyAdmin() internal view {
-        if (!hasRole(DEFAULT_ADMIN_ROLE, msg.sender)) revert CallerNotAdmin();
-    }
-
-    function _onlyKeeper() internal view {
-        if (!hasRole(KEEPER_ROLE, msg.sender)) revert CallerNotKeeper();
-    }
-
-    function setFloatPercentage(uint256 newFloatPercentage) external {
-        _onlyAdmin();
-        require(newFloatPercentage <= 1e18, "float percentage too high");
-        floatPercentage = newFloatPercentage;
-        emit FloatPercentageUpdated(msg.sender, newFloatPercentage);
-    }
-
-    function setPerformanceFee(uint256 newPerformanceFee) external {
-        _onlyAdmin();
-        if (newPerformanceFee > 1e18) revert FeesTooHigh();
-        performanceFee = newPerformanceFee;
-        emit PerformanceFeeUpdated(msg.sender, newPerformanceFee);
-    }
-
-    function setTreasury(address newTreasury) external {
-        _onlyAdmin();
-        if (newTreasury == address(0)) revert TreasuryCannotBeZero();
-        treasury = newTreasury;
-        emit TreasuryUpdated(msg.sender, newTreasury);
-=======
     // flag for checking flash loan caller
     bool public flashLoanInitiated;
 
@@ -122,7 +89,6 @@
 
     function _onlyKeeperOrFlashLoan() internal view {
         if (!flashLoanInitiated) _onlyKeeper();
->>>>>>> 557c0f61
     }
 
     function _initiateFlashLoan() internal {
