--- conflicted
+++ resolved
@@ -151,10 +151,7 @@
         uint256 wethBalance = scWETH.redeem(scWETH.balanceOf(address(this)), address(this), address(this));
 
         if (debt > wethBalance) {
-<<<<<<< HEAD
-=======
             // not enough WETH to repay all debt, flashloan the difference
->>>>>>> 09b70991
             address[] memory tokens = new address[](1);
             tokens[0] = address(weth);
 
@@ -167,10 +164,7 @@
         } else {
             _repayAllDebtAndWithdrawCollateral();
 
-<<<<<<< HEAD
-=======
             // if some WETH remains after repaying all debt, swap it to USDC
->>>>>>> 09b70991
             uint256 wethLeft = _wethBalance();
 
             if (wethLeft != 0) _swapWethForUsdc(wethLeft, 0);
