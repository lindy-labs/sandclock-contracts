// SPDX-License-Identifier: AGPL-3.0-only
pragma solidity ^0.8.13;

import {
    InvalidTargetLtv,
    InvalidSlippageTolerance,
    InvalidFlashLoanCaller,
    VaultNotUnderwater,
<<<<<<< HEAD
    NoProfitsToSell
=======
    EndUsdcBalanceTooLow
>>>>>>> c019865e
} from "../errors/scErrors.sol";

import {ERC20} from "solmate/tokens/ERC20.sol";
import {WETH} from "solmate/tokens/WETH.sol";
import {ERC4626} from "solmate/mixins/ERC4626.sol";
import {SafeTransferLib} from "solmate/utils/SafeTransferLib.sol";
import {FixedPointMathLib} from "solmate/utils/FixedPointMathLib.sol";
import {IPool} from "aave-v3/interfaces/IPool.sol";
import {IAToken} from "aave-v3/interfaces/IAToken.sol";
import {IPoolDataProvider} from "aave-v3/interfaces/IPoolDataProvider.sol";

import {Constants as C} from "../lib/Constants.sol";
import {IVault} from "../interfaces/balancer/IVault.sol";
import {ISwapRouter} from "../interfaces/uniswap/ISwapRouter.sol";
import {AggregatorV3Interface} from "../interfaces/chainlink/AggregatorV3Interface.sol";
import {IFlashLoanRecipient} from "../interfaces/balancer/IFlashLoanRecipient.sol";
import {sc4626} from "../sc4626.sol";

/**
 * @title Sandclock USDC Vault
 * @notice A vault that allows users to earn interest on their USDC deposits from leveraged WETH staking.
 * @dev This vault uses Sandclock's leveraged WETH staking vault - scWETH.
 */
contract scUSDC is sc4626, IFlashLoanRecipient {
    using SafeTransferLib for ERC20;
    using SafeTransferLib for WETH;
    using FixedPointMathLib for uint256;

    event NewTargetLtvApplied(address indexed admin, uint256 newTargetLtv);
    event SlippageToleranceUpdated(address indexed admin, uint256 newSlippageTolerance);
    event EmergencyExitExecuted(
        address indexed admin, uint256 wethWithdrawn, uint256 debtRepaid, uint256 collateralReleased
    );
    event Rebalanced(
        uint256 targetLtv,
        uint256 initialDebt,
        uint256 finalDebt,
        uint256 initialCollateral,
        uint256 finalCollateral,
        uint256 initialUsdcBalance,
        uint256 finalUsdcBalance
    );
    event ProfitSold(uint256 wethSold, uint256 usdcReceived);

    WETH public immutable weth;

    // delta threshold for rebalancing in percentage
    uint256 constant DEBT_DELTA_THRESHOLD = 0.01e18;

    // main aave contract for interaction with the protocol
    IPool public immutable aavePool;
    // aave protocol data provider
    IPoolDataProvider public immutable aavePoolDataProvider;

    // aave "aEthUSDC" token
    IAToken public immutable aUsdc;
    // aave "variableDebtEthWETH" token
    ERC20 public immutable dWeth;

    // Uniswap V3 router
    ISwapRouter public immutable swapRouter;

    // Chainlink pricefeed (USDC -> WETH)
    AggregatorV3Interface public immutable usdcToEthPriceFeed;

    // Balancer vault for flashloans
    IVault public immutable balancerVault;

    // USDC / WETH target LTV
    uint256 public targetLtv = 0.65e18;
    // max slippage for swapping WETH -> USDC
    uint256 public slippageTolerance = 0.99e18; // 1% default
    uint256 public constant rebalanceMinimum = 10e6; // 10 USDC

    // leveraged (w)eth vault
    ERC4626 public immutable scWETH;

    struct ConstructorParams {
        address admin;
        address keeper;
        ERC4626 scWETH;
        ERC20 usdc;
        WETH weth;
        IPool aavePool;
        IPoolDataProvider aavePoolDataProvider;
        IAToken aaveAUsdc;
        ERC20 aaveVarDWeth;
        ISwapRouter uniswapSwapRouter;
        AggregatorV3Interface chainlinkUsdcToEthPriceFeed;
        IVault balancerVault;
    }

    constructor(ConstructorParams memory _params)
        sc4626(_params.admin, _params.keeper, _params.usdc, "Sandclock USDC Vault", "scUSDC")
    {
        scWETH = _params.scWETH;
        weth = _params.weth;
        aavePool = _params.aavePool;
        aavePoolDataProvider = _params.aavePoolDataProvider;
        aUsdc = _params.aaveAUsdc;
        dWeth = _params.aaveVarDWeth;
        swapRouter = _params.uniswapSwapRouter;
        usdcToEthPriceFeed = _params.chainlinkUsdcToEthPriceFeed;
        balancerVault = _params.balancerVault;

        asset.safeApprove(address(aavePool), type(uint256).max);

        weth.safeApprove(address(aavePool), type(uint256).max);
        weth.safeApprove(address(swapRouter), type(uint256).max);
        weth.safeApprove(address(_params.scWETH), type(uint256).max);
    }

    /*//////////////////////////////////////////////////////////////
                            PUBLIC API
    //////////////////////////////////////////////////////////////*/

    /**
     * @notice Set the slippage tolerance for swapping WETH to USDC on Uniswap.
     * @param _newSlippageTolerance The new slippage tolerance value.
     */
    function setSlippageTolerance(uint256 _newSlippageTolerance) external onlyAdmin {
        if (_newSlippageTolerance > C.ONE) revert InvalidSlippageTolerance();

        slippageTolerance = _newSlippageTolerance;

        emit SlippageToleranceUpdated(msg.sender, _newSlippageTolerance);
    }

    /**
     * @notice Apply a new target LTV and trigger a rebalance.
     * @param _newTargetLtv The new target LTV value.
     */
    function applyNewTargetLtv(uint256 _newTargetLtv) external onlyKeeper {
        if (_newTargetLtv > getMaxLtv()) revert InvalidTargetLtv();

        targetLtv = _newTargetLtv;

        rebalance();

        emit NewTargetLtvApplied(msg.sender, _newTargetLtv);
    }

    /**
     * @notice Rebalance the vault's positions.
     * @dev Called to increase or decrease the WETH debt to match the target LTV.
     */
    function rebalance() public onlyKeeper {
        uint256 initialBalance = getUsdcBalance();
        uint256 currentBalance = initialBalance;
        uint256 collateral = getCollateral();
        uint256 invested = getInvested();
        uint256 initialDebt = getDebt();
        uint256 floatRequired =
            _calculateTotalAssets(currentBalance, collateral, invested, initialDebt).mulWadDown(floatPercentage);
        uint256 excessUsdc = currentBalance > floatRequired ? currentBalance - floatRequired : 0;

        // deposit excess usdc as collateral
        if (excessUsdc >= rebalanceMinimum) {
            aavePool.supply(address(asset), excessUsdc, address(this), 0);
            collateral += excessUsdc;
            currentBalance -= excessUsdc;
        }

        // rebalance to target ltv
        uint256 targetDebt = getWethFromUsdc(collateral.mulWadDown(targetLtv));
        uint256 delta = initialDebt > targetDebt ? initialDebt - targetDebt : targetDebt - initialDebt;

        if (delta <= targetDebt.mulWadDown(DEBT_DELTA_THRESHOLD)) return;

        if (initialDebt > targetDebt) {
            uint256 withdrawn = _disinvest(delta);
            aavePool.repay(address(weth), withdrawn, C.AAVE_VAR_INTEREST_RATE_MODE, address(this));
        } else {
            aavePool.borrow(address(weth), delta, C.AAVE_VAR_INTEREST_RATE_MODE, 0, address(this));
            scWETH.deposit(delta, address(this));
        }

        emit Rebalanced(
            targetLtv, initialDebt, getDebt(), collateral - excessUsdc, collateral, initialBalance, currentBalance
        );
    }

    /**
     * @notice Sells WETH profits to USDC.
     * @param _usdcAmountOutMin The minimum amount of USDC to receive.
     */
    function sellProfit(uint256 _usdcAmountOutMin) external onlyKeeper {
        uint256 profits = _calculateWethProfit(getInvested(), getDebt());

        if (profits == 0) revert NoProfitsToSell();

        uint256 withdrawn = _disinvest(profits);
        uint256 usdcReceived = _swapWethForUsdc(withdrawn, _usdcAmountOutMin);

        emit ProfitSold(withdrawn, usdcReceived);
    }

    /**
     * @notice Emergency exit to release collateral if the vault is underwater.
     * @param _endUsdcBalanceMin The minimum USDC balance to end with after all positions are closed.
     */
    function exitAllPositions(uint256 _endUsdcBalanceMin) external onlyAdmin {
        uint256 debt = getDebt();

        if (getInvested() >= debt) {
            revert VaultNotUnderwater();
        }

        uint256 wethBalance = scWETH.redeem(scWETH.balanceOf(address(this)), address(this), address(this));
        uint256 collateral = getCollateral();

        address[] memory tokens = new address[](1);
        tokens[0] = address(weth);

        uint256[] memory amounts = new uint256[](1);
        amounts[0] = debt - wethBalance;

        _initiateFlashLoan();
        balancerVault.flashLoan(address(this), tokens, amounts, abi.encode(collateral, debt));
        _finalizeFlashLoan();

        if (getUsdcBalance() < _endUsdcBalanceMin) revert EndUsdcBalanceTooLow();

        emit EmergencyExitExecuted(msg.sender, wethBalance, debt, collateral);
    }

    /**
     * @notice Handles the repayment and collateral release logic for flash loans.
     * @param userData Data passed to the callback function.
     */
    function receiveFlashLoan(address[] memory, uint256[] memory amounts, uint256[] memory, bytes memory userData)
        external
    {
        if (msg.sender != address(balancerVault)) {
            revert InvalidFlashLoanCaller();
        }
        _isFlashLoanInitiated();

        uint256 flashLoanAmount = amounts[0];
        (uint256 collateral, uint256 debt) = abi.decode(userData, (uint256, uint256));

        aavePool.repay(address(weth), debt, C.AAVE_VAR_INTEREST_RATE_MODE, address(this));
        aavePool.withdraw(address(asset), collateral, address(this));

        asset.approve(address(swapRouter), type(uint256).max);

        ISwapRouter.ExactOutputSingleParams memory params = ISwapRouter.ExactOutputSingleParams({
            tokenIn: address(asset),
            tokenOut: address(weth),
            fee: 500,
            recipient: address(this),
            deadline: block.timestamp,
            amountOut: flashLoanAmount,
            amountInMaximum: type(uint256).max, // ignore slippage
            sqrtPriceLimitX96: 0
        });

        swapRouter.exactOutputSingle(params);

        asset.approve(address(swapRouter), 0);

        weth.safeTransfer(address(balancerVault), flashLoanAmount);
    }

    function totalAssets() public view override returns (uint256) {
        return _calculateTotalAssets(getUsdcBalance(), getCollateral(), getInvested(), getDebt());
    }

    function getUsdcFromWeth(uint256 _wethAmount) public view returns (uint256) {
        (, int256 usdcPriceInWeth,,,) = usdcToEthPriceFeed.latestRoundData();

        return _wethAmount.divWadDown(uint256(usdcPriceInWeth) * C.WETH_USDC_DECIMALS_DIFF);
    }

    function getWethFromUsdc(uint256 _usdcAmount) public view returns (uint256) {
        (, int256 usdcPriceInWeth,,,) = usdcToEthPriceFeed.latestRoundData();

        return (_usdcAmount * C.WETH_USDC_DECIMALS_DIFF).mulWadDown(uint256(usdcPriceInWeth));
    }

    /**
     * @notice Returns the USDC balance of the vault.
     * @return The USDC balance.
     */
    function getUsdcBalance() public view returns (uint256) {
        return asset.balanceOf(address(this));
    }

    /**
     * @notice Returns the total USDC supplied as collateral to Aave.
     * @return The USDC collateral amount.
     */
    function getCollateral() public view returns (uint256) {
        return aUsdc.balanceOf(address(this));
    }

    /**
     * @notice Returns the total WETH borrowed on Aave.
     * @return The borrowed WETH amount.
     */
    function getDebt() public view returns (uint256) {
        return dWeth.balanceOf(address(this));
    }

    /**
     * @notice Returns the amount of WETH invested in the leveraged WETH vault.
     * @return The WETH invested amount.
     */
    function getInvested() public view returns (uint256) {
        return scWETH.convertToAssets(scWETH.balanceOf(address(this)));
    }

    function getProfit() public view returns (uint256) {
        return _calculateWethProfit(getInvested(), getDebt());
    }

    /**
     * @notice Returns the net LTV at which the vault has borrowed until now.
     * @return The current LTV (1e18 = 100%).
     */
    function getLtv() public view returns (uint256) {
        uint256 debt = getDebt();

        if (debt == 0) return 0;

        uint256 debtPriceInUsdc = getUsdcFromWeth(debt);

        // totalDebt / totalSupplied
        return debtPriceInUsdc.divWadUp(getCollateral());
    }

    /**
     * @notice Returns the current max LTV for USDC / WETH loans on Aave.
     * @return The max LTV (1e18 = 100%).
     */
    function getMaxLtv() public view returns (uint256) {
        (, uint256 ltv,,,,,,,,) = aavePoolDataProvider.getReserveConfigurationData(address(asset));

        // ltv is returned as a percentage with 2 decimals (e.g. 80% = 8000) so we need to multiply by 1e14
        return ltv * 1e14;
    }

    /*//////////////////////////////////////////////////////////////
                            INTERNAL API
    //////////////////////////////////////////////////////////////*/

    function beforeWithdraw(uint256 _assets, uint256) internal override {
        uint256 initialBalance = getUsdcBalance();
        if (initialBalance >= _assets) return;

        uint256 collateral = getCollateral();
        uint256 debt = getDebt();
        uint256 invested = getInvested();
        uint256 total = _calculateTotalAssets(initialBalance, collateral, invested, debt);
        uint256 profit = _calculateWethProfit(invested, debt);
        uint256 floatRequired = total > _assets ? (total - _assets).mulWadUp(floatPercentage) : 0;
        uint256 usdcNeeded = _assets + floatRequired - initialBalance;

        // first try to sell profits to cover withdrawal amount
        if (profit != 0) {
            uint256 withdrawn = _disinvest(profit);
            uint256 usdcAmountOutMin = getUsdcFromWeth(withdrawn).mulWadDown(slippageTolerance);
            uint256 usdcReceived = _swapWethForUsdc(withdrawn, usdcAmountOutMin);

            if (initialBalance + usdcReceived >= _assets) return;

            usdcNeeded -= usdcReceived;
        }

        // if we still need more usdc, we need to repay debt and withdraw collateral
        _repayDebtAndReleaseCollateral(debt, collateral, invested, usdcNeeded);
    }

    function _repayDebtAndReleaseCollateral(uint256 _debt, uint256 _collateral, uint256 _invested, uint256 _usdcNeeded)
        internal
    {
        // handle rounding errors when withdrawing everything
        _usdcNeeded = _usdcNeeded > _collateral ? _collateral : _usdcNeeded;
        // to keep the same ltv, weth debt to repay has to be proportional to collateral withdrawn
        uint256 wethNeeded = _usdcNeeded.mulDivUp(_debt, _collateral);
        wethNeeded = wethNeeded > _invested ? _invested : wethNeeded;

        uint256 withdrawn = _disinvest(wethNeeded);
        aavePool.repay(address(weth), withdrawn, C.AAVE_VAR_INTEREST_RATE_MODE, address(this));
        aavePool.withdraw(address(asset), _usdcNeeded, address(this));
    }

    function _calculateTotalAssets(uint256 _float, uint256 _collateral, uint256 _invested, uint256 _debt)
        internal
        view
        returns (uint256 total)
    {
        total = _float + _collateral;

        uint256 profit = _calculateWethProfit(_invested, _debt);

        if (profit != 0) {
            // account for slippage when selling weth profits
            total += getUsdcFromWeth(profit).mulWadDown(slippageTolerance);
        } else {
            total -= getUsdcFromWeth(_debt - _invested);
        }
    }

    function _calculateWethProfit(uint256 _invested, uint256 _debt) internal pure returns (uint256) {
        return _invested > _debt ? _invested - _debt : 0;
    }

    function _disinvest(uint256 _wethAmount) internal returns (uint256 amountWithdrawn) {
        uint256 shares = scWETH.convertToShares(_wethAmount);

        amountWithdrawn = scWETH.redeem(shares, address(this), address(this));
    }

    function _swapWethForUsdc(uint256 _wethAmount, uint256 _usdcAmountOutMin) internal returns (uint256) {
        ISwapRouter.ExactInputSingleParams memory params = ISwapRouter.ExactInputSingleParams({
            tokenIn: address(weth),
            tokenOut: address(asset),
            fee: 500,
            recipient: address(this),
            deadline: block.timestamp,
            amountIn: _wethAmount,
            amountOutMinimum: _usdcAmountOutMin,
            sqrtPriceLimitX96: 0
        });

        return swapRouter.exactInputSingle(params);
    }
}<|MERGE_RESOLUTION|>--- conflicted
+++ resolved
@@ -6,11 +6,8 @@
     InvalidSlippageTolerance,
     InvalidFlashLoanCaller,
     VaultNotUnderwater,
-<<<<<<< HEAD
-    NoProfitsToSell
-=======
+    NoProfitsToSell,
     EndUsdcBalanceTooLow
->>>>>>> c019865e
 } from "../errors/scErrors.sol";
 
 import {ERC20} from "solmate/tokens/ERC20.sol";
