// SPDX-License-Identifier: AGPL-3.0-only
pragma solidity ^0.8.13;

import {
    InvalidTargetLtv,
    InvalidSlippageTolerance,
    InvalidFloatPercentage,
    InvalidFlashLoanCaller,
    VaultNotUnderwater,
    NoProfitsToSell,
    EndUsdcBalanceTooLow
} from "../errors/scErrors.sol";

import {ERC20} from "solmate/tokens/ERC20.sol";
import {WETH} from "solmate/tokens/WETH.sol";
import {ERC4626} from "solmate/mixins/ERC4626.sol";
import {SafeTransferLib} from "solmate/utils/SafeTransferLib.sol";
import {FixedPointMathLib} from "solmate/utils/FixedPointMathLib.sol";
import {IPool} from "aave-v3/interfaces/IPool.sol";
import {IAToken} from "aave-v3/interfaces/IAToken.sol";
import {IPoolDataProvider} from "aave-v3/interfaces/IPoolDataProvider.sol";

import {Constants as C} from "../lib/Constants.sol";
import {IVault} from "../interfaces/balancer/IVault.sol";
import {ISwapRouter} from "../interfaces/uniswap/ISwapRouter.sol";
import {AggregatorV3Interface} from "../interfaces/chainlink/AggregatorV3Interface.sol";
import {IFlashLoanRecipient} from "../interfaces/balancer/IFlashLoanRecipient.sol";
import {scUSDCBase} from "./scUSDCBase.sol";

/**
 * @title Sandclock USDC Vault
 * @notice A vault that allows users to earn interest on their USDC deposits from leveraged WETH staking.
 * @dev This vault uses Sandclock's leveraged WETH staking vault - scWETH.
 */
contract scUSDC is scUSDCBase {
    using SafeTransferLib for ERC20;
    using SafeTransferLib for WETH;
    using FixedPointMathLib for uint256;

    event NewTargetLtvApplied(address indexed admin, uint256 newTargetLtv);
    event EmergencyExitExecuted(
        address indexed admin, uint256 wethWithdrawn, uint256 debtRepaid, uint256 collateralReleased
    );
    event Rebalanced(
        uint256 targetLtv,
        uint256 initialDebt,
        uint256 finalDebt,
        uint256 initialCollateral,
        uint256 finalCollateral,
        uint256 initialUsdcBalance,
        uint256 finalUsdcBalance
    );
    event ProfitSold(uint256 wethSold, uint256 usdcReceived);

    // delta threshold for rebalancing in percentage
    uint256 constant DEBT_DELTA_THRESHOLD = 0.01e18;

    // main aave contract for interaction with the protocol
    IPool public immutable aavePool;
    // aave protocol data provider
    IPoolDataProvider public immutable aavePoolDataProvider;

    // aave "aEthUSDC" token
    IAToken public immutable aUsdc;
    // aave "variableDebtEthWETH" token
    ERC20 public immutable dWeth;

    // Uniswap V3 router
    ISwapRouter public immutable swapRouter;

    // Chainlink pricefeed (USDC -> WETH)
    AggregatorV3Interface public immutable usdcToEthPriceFeed;

    // Balancer vault for flashloans
    IVault public immutable balancerVault;

    // USDC / WETH target LTV
    uint256 public targetLtv = 0.65e18;
    uint256 public constant rebalanceMinimum = 10e6; // 10 USDC

    struct ConstructorParams {
        address admin;
        address keeper;
        ERC4626 scWETH;
        ERC20 usdc;
        WETH weth;
        IPool aavePool;
        IPoolDataProvider aavePoolDataProvider;
        IAToken aaveAUsdc;
        ERC20 aaveVarDWeth;
        ISwapRouter uniswapSwapRouter;
        AggregatorV3Interface chainlinkUsdcToEthPriceFeed;
        IVault balancerVault;
    }

    constructor(ConstructorParams memory _params)
        scUSDCBase(
            _params.admin,
            _params.keeper,
            _params.usdc,
            _params.weth,
            _params.scWETH,
            "Sandclock USDC Vault",
            "scUSDC"
        )
    {
        aavePool = _params.aavePool;
        aavePoolDataProvider = _params.aavePoolDataProvider;
        aUsdc = _params.aaveAUsdc;
        dWeth = _params.aaveVarDWeth;
        swapRouter = _params.uniswapSwapRouter;
        usdcToEthPriceFeed = _params.chainlinkUsdcToEthPriceFeed;
        balancerVault = _params.balancerVault;

        asset.safeApprove(address(aavePool), type(uint256).max);

        weth.safeApprove(address(aavePool), type(uint256).max);
        weth.safeApprove(address(swapRouter), type(uint256).max);
        weth.safeApprove(address(_params.scWETH), type(uint256).max);
    }

    /*//////////////////////////////////////////////////////////////
                            PUBLIC API
    //////////////////////////////////////////////////////////////*/

    /**
<<<<<<< HEAD
     * @notice Set the slippage tolerance for swapping WETH to USDC on Uniswap.
     * @param _newSlippageTolerance The new slippage tolerance value.
     */
    function setSlippageTolerance(uint256 _newSlippageTolerance) external {
        _onlyAdmin();
        if (_newSlippageTolerance > C.ONE) revert InvalidSlippageTolerance();

        slippageTolerance = _newSlippageTolerance;

        emit SlippageToleranceUpdated(msg.sender, _newSlippageTolerance);
    }

    /**
=======
>>>>>>> 557c0f61
     * @notice Apply a new target LTV and trigger a rebalance.
     * @param _newTargetLtv The new target LTV value.
     */
    function applyNewTargetLtv(uint256 _newTargetLtv) external {
        _onlyKeeper();
<<<<<<< HEAD
=======

>>>>>>> 557c0f61
        if (_newTargetLtv > getMaxLtv()) revert InvalidTargetLtv();

        targetLtv = _newTargetLtv;

        rebalance();

        emit NewTargetLtvApplied(msg.sender, _newTargetLtv);
    }

    /**
     * @notice Rebalance the vault's positions.
     * @dev Called to increase or decrease the WETH debt to match the target LTV.
     */
    function rebalance() public {
        _onlyKeeper();

        uint256 initialBalance = getUsdcBalance();
        uint256 currentBalance = initialBalance;
        uint256 collateral = getCollateral();
        uint256 invested = getInvested();
        uint256 initialDebt = getDebt();
        uint256 floatRequired =
            _calculateTotalAssets(currentBalance, collateral, invested, initialDebt).mulWadDown(floatPercentage);
        uint256 excessUsdc = currentBalance > floatRequired ? currentBalance - floatRequired : 0;

        // deposit excess usdc as collateral
        if (excessUsdc >= rebalanceMinimum) {
            aavePool.supply(address(asset), excessUsdc, address(this), 0);
            collateral += excessUsdc;
            currentBalance -= excessUsdc;
        }

        // rebalance to target ltv
        uint256 targetDebt = getWethFromUsdc(collateral.mulWadDown(targetLtv));
        uint256 delta = initialDebt > targetDebt ? initialDebt - targetDebt : targetDebt - initialDebt;

        if (delta <= targetDebt.mulWadDown(DEBT_DELTA_THRESHOLD)) return;

        if (initialDebt > targetDebt) {
            uint256 withdrawn = _disinvest(delta);
            aavePool.repay(address(weth), withdrawn, C.AAVE_VAR_INTEREST_RATE_MODE, address(this));
        } else {
            aavePool.borrow(address(weth), delta, C.AAVE_VAR_INTEREST_RATE_MODE, 0, address(this));
            scWETH.deposit(delta, address(this));
        }

        emit Rebalanced(
            targetLtv, initialDebt, getDebt(), collateral - excessUsdc, collateral, initialBalance, currentBalance
        );
    }

    /**
     * @notice Sells WETH profits to USDC.
     * @param _usdcAmountOutMin The minimum amount of USDC to receive.
     */
    function sellProfit(uint256 _usdcAmountOutMin) external {
        _onlyKeeper();

        uint256 profits = _calculateWethProfit(getInvested(), getDebt());

        if (profits == 0) revert NoProfitsToSell();

        uint256 withdrawn = _disinvest(profits);
        uint256 usdcReceived = _swapWethForUsdc(withdrawn, _usdcAmountOutMin);

        emit ProfitSold(withdrawn, usdcReceived);
    }

    /**
     * @notice Emergency exit to release collateral if the vault is underwater.
     * @param _endUsdcBalanceMin The minimum USDC balance to end with after all positions are closed.
     */
    function exitAllPositions(uint256 _endUsdcBalanceMin) external {
        _onlyAdmin();
<<<<<<< HEAD
=======

>>>>>>> 557c0f61
        uint256 debt = getDebt();

        if (getInvested() >= debt) {
            revert VaultNotUnderwater();
        }

        uint256 wethBalance = scWETH.redeem(scWETH.balanceOf(address(this)), address(this), address(this));
        uint256 collateral = getCollateral();

        address[] memory tokens = new address[](1);
        tokens[0] = address(weth);

        uint256[] memory amounts = new uint256[](1);
        amounts[0] = debt - wethBalance;

        _initiateFlashLoan();
        balancerVault.flashLoan(address(this), tokens, amounts, abi.encode(collateral, debt));
        _finalizeFlashLoan();

        if (getUsdcBalance() < _endUsdcBalanceMin) revert EndUsdcBalanceTooLow();

        emit EmergencyExitExecuted(msg.sender, wethBalance, debt, collateral);
    }

    /**
     * @notice Handles the repayment and collateral release logic for flash loans.
     * @param userData Data passed to the callback function.
     */
    function receiveFlashLoan(address[] memory, uint256[] memory amounts, uint256[] memory, bytes memory userData)
        external
    {
        if (msg.sender != address(balancerVault)) {
            revert InvalidFlashLoanCaller();
        }
        _isFlashLoanInitiated();

        uint256 flashLoanAmount = amounts[0];
        (uint256 collateral, uint256 debt) = abi.decode(userData, (uint256, uint256));

        aavePool.repay(address(weth), debt, C.AAVE_VAR_INTEREST_RATE_MODE, address(this));
        aavePool.withdraw(address(asset), collateral, address(this));

        asset.approve(address(swapRouter), type(uint256).max);

        ISwapRouter.ExactOutputSingleParams memory params = ISwapRouter.ExactOutputSingleParams({
            tokenIn: address(asset),
            tokenOut: address(weth),
            fee: 500,
            recipient: address(this),
            deadline: block.timestamp,
            amountOut: flashLoanAmount,
            amountInMaximum: type(uint256).max, // ignore slippage
            sqrtPriceLimitX96: 0
        });

        swapRouter.exactOutputSingle(params);

        asset.approve(address(swapRouter), 0);

        weth.safeTransfer(address(balancerVault), flashLoanAmount);
    }

    function totalAssets() public view override returns (uint256) {
        return _calculateTotalAssets(getUsdcBalance(), getCollateral(), getInvested(), getDebt());
    }

    function getUsdcFromWeth(uint256 _wethAmount) public view returns (uint256) {
        (, int256 usdcPriceInWeth,,,) = usdcToEthPriceFeed.latestRoundData();

        return _wethAmount.divWadDown(uint256(usdcPriceInWeth) * C.WETH_USDC_DECIMALS_DIFF);
    }

    function getWethFromUsdc(uint256 _usdcAmount) public view returns (uint256) {
        (, int256 usdcPriceInWeth,,,) = usdcToEthPriceFeed.latestRoundData();

        return (_usdcAmount * C.WETH_USDC_DECIMALS_DIFF).mulWadDown(uint256(usdcPriceInWeth));
    }

    /**
     * @notice Returns the USDC balance of the vault.
     * @return The USDC balance.
     */
    function getUsdcBalance() public view returns (uint256) {
        return asset.balanceOf(address(this));
    }

    /**
     * @notice Returns the total USDC supplied as collateral to Aave.
     * @return The USDC collateral amount.
     */
    function getCollateral() public view returns (uint256) {
        return aUsdc.balanceOf(address(this));
    }

    /**
     * @notice Returns the total WETH borrowed on Aave.
     * @return The borrowed WETH amount.
     */
    function getDebt() public view returns (uint256) {
        return dWeth.balanceOf(address(this));
    }

    /**
     * @notice Returns the amount of WETH invested in the leveraged WETH vault.
     * @return The WETH invested amount.
     */
    function getInvested() public view returns (uint256) {
        return scWETH.convertToAssets(scWETH.balanceOf(address(this)));
    }

    /**
     * @notice Returns the amount of profit made by the vault.
     * @return The profit amount in WETH.
     */
    function getProfit() public view returns (uint256) {
        return _calculateWethProfit(getInvested(), getDebt());
    }

    /**
     * @notice Returns the net LTV at which the vault has borrowed until now.
     * @return The current LTV (1e18 = 100%).
     */
    function getLtv() public view returns (uint256) {
        (uint256 totalCollateralBase, uint256 totalDebtBase,,,,) = aavePool.getUserAccountData(address(this));

        if (totalCollateralBase == 0) return 0;

        return totalDebtBase.divWadUp(totalCollateralBase);
    }

    /**
     * @notice Returns the current max LTV for USDC / WETH loans on Aave.
     * @return The max LTV (1e18 = 100%).
     */
    function getMaxLtv() public view returns (uint256) {
        (, uint256 ltv,,,,,,,,) = aavePoolDataProvider.getReserveConfigurationData(address(asset));

        // ltv is returned as a percentage with 2 decimals (e.g. 80% = 8000) so we need to multiply by 1e14
        return ltv * 1e14;
    }

    /*//////////////////////////////////////////////////////////////
                            INTERNAL API
    //////////////////////////////////////////////////////////////*/

    function beforeWithdraw(uint256 _assets, uint256) internal override {
        uint256 initialBalance = getUsdcBalance();
        if (initialBalance >= _assets) return;

        uint256 collateral = getCollateral();
        uint256 debt = getDebt();
        uint256 invested = getInvested();
        uint256 total = _calculateTotalAssets(initialBalance, collateral, invested, debt);
        uint256 profit = _calculateWethProfit(invested, debt);
        uint256 floatRequired = total > _assets ? (total - _assets).mulWadUp(floatPercentage) : 0;
        uint256 usdcNeeded = _assets + floatRequired - initialBalance;

        // first try to sell profits to cover withdrawal amount
        if (profit != 0) {
            uint256 withdrawn = _disinvest(profit);
            uint256 usdcAmountOutMin = getUsdcFromWeth(withdrawn).mulWadDown(slippageTolerance);
            uint256 usdcReceived = _swapWethForUsdc(withdrawn, usdcAmountOutMin);

            if (initialBalance + usdcReceived >= _assets) return;

            usdcNeeded -= usdcReceived;
        }

        // if we still need more usdc, we need to repay debt and withdraw collateral
        _repayDebtAndReleaseCollateral(debt, collateral, invested, usdcNeeded);
    }

    function _repayDebtAndReleaseCollateral(uint256 _debt, uint256 _collateral, uint256 _invested, uint256 _usdcNeeded)
        internal
    {
        // handle rounding errors when withdrawing everything
        _usdcNeeded = _usdcNeeded > _collateral ? _collateral : _usdcNeeded;
        // to keep the same ltv, weth debt to repay has to be proportional to collateral withdrawn
        uint256 wethNeeded = _usdcNeeded.mulDivUp(_debt, _collateral);
        wethNeeded = wethNeeded > _invested ? _invested : wethNeeded;

        uint256 withdrawn = _disinvest(wethNeeded);
        aavePool.repay(address(weth), withdrawn, C.AAVE_VAR_INTEREST_RATE_MODE, address(this));
        aavePool.withdraw(address(asset), _usdcNeeded, address(this));
    }

    function _calculateTotalAssets(uint256 _float, uint256 _collateral, uint256 _invested, uint256 _debt)
        internal
        view
        returns (uint256 total)
    {
        total = _float + _collateral;

        uint256 profit = _calculateWethProfit(_invested, _debt);

        if (profit != 0) {
            // account for slippage when selling weth profits
            total += getUsdcFromWeth(profit).mulWadDown(slippageTolerance);
        } else {
            total -= getUsdcFromWeth(_debt - _invested);
        }
    }

    function _calculateWethProfit(uint256 _invested, uint256 _debt) internal pure returns (uint256) {
        return _invested > _debt ? _invested - _debt : 0;
    }

    function _disinvest(uint256 _wethAmount) internal returns (uint256 amountWithdrawn) {
        uint256 shares = scWETH.convertToShares(_wethAmount);

        amountWithdrawn = scWETH.redeem(shares, address(this), address(this));
    }

    function _swapWethForUsdc(uint256 _wethAmount, uint256 _usdcAmountOutMin) internal returns (uint256) {
        ISwapRouter.ExactInputSingleParams memory params = ISwapRouter.ExactInputSingleParams({
            tokenIn: address(weth),
            tokenOut: address(asset),
            fee: 500,
            recipient: address(this),
            deadline: block.timestamp,
            amountIn: _wethAmount,
            amountOutMinimum: _usdcAmountOutMin,
            sqrtPriceLimitX96: 0
        });

        return swapRouter.exactInputSingle(params);
    }
}<|MERGE_RESOLUTION|>--- conflicted
+++ resolved
@@ -124,31 +124,12 @@
     //////////////////////////////////////////////////////////////*/
 
     /**
-<<<<<<< HEAD
-     * @notice Set the slippage tolerance for swapping WETH to USDC on Uniswap.
-     * @param _newSlippageTolerance The new slippage tolerance value.
-     */
-    function setSlippageTolerance(uint256 _newSlippageTolerance) external {
-        _onlyAdmin();
-        if (_newSlippageTolerance > C.ONE) revert InvalidSlippageTolerance();
-
-        slippageTolerance = _newSlippageTolerance;
-
-        emit SlippageToleranceUpdated(msg.sender, _newSlippageTolerance);
-    }
-
-    /**
-=======
->>>>>>> 557c0f61
      * @notice Apply a new target LTV and trigger a rebalance.
      * @param _newTargetLtv The new target LTV value.
      */
     function applyNewTargetLtv(uint256 _newTargetLtv) external {
         _onlyKeeper();
-<<<<<<< HEAD
-=======
-
->>>>>>> 557c0f61
+
         if (_newTargetLtv > getMaxLtv()) revert InvalidTargetLtv();
 
         targetLtv = _newTargetLtv;
@@ -223,10 +204,7 @@
      */
     function exitAllPositions(uint256 _endUsdcBalanceMin) external {
         _onlyAdmin();
-<<<<<<< HEAD
-=======
-
->>>>>>> 557c0f61
+
         uint256 debt = getDebt();
 
         if (getInvested() >= debt) {
