// SPDX-License-Identifier: AGPL-3.0-only
pragma solidity ^0.8.13;

import {ERC20} from "solmate/tokens/ERC20.sol";
import {SafeTransferLib} from "solmate/utils/SafeTransferLib.sol";
import {FixedPointMathLib} from "solmate/utils/FixedPointMathLib.sol";
import {WETH} from "solmate/tokens/WETH.sol";
import {IPool} from "aave-v3/interfaces/IPool.sol";
import {IAToken} from "aave-v3/interfaces/IAToken.sol";
import {IVariableDebtToken} from "aave-v3/interfaces/IVariableDebtToken.sol";

import {Constants as C} from "../lib/Constants.sol";
import {sc4626} from "../sc4626.sol";
import {ICurvePool} from "../interfaces/curve/ICurvePool.sol";
import {ILido} from "../interfaces/lido/ILido.sol";
import {IwstETH} from "../interfaces/lido/IwstETH.sol";
import {AggregatorV3Interface} from "../interfaces/chainlink/AggregatorV3Interface.sol";
import {IVault} from "../interfaces/balancer/IVault.sol";
import {IFlashLoanRecipient} from "../interfaces/balancer/IFlashLoanRecipient.sol";
import "../errors/scWETHErrors.sol";

contract scWETH is sc4626, IFlashLoanRecipient {
    using SafeTransferLib for ERC20;
    using FixedPointMathLib for uint256;

    event SlippageToleranceUpdated(address indexed user, uint256 newSlippageTolerance);
    event ExchangeProxyAddressUpdated(address indexed user, address newAddress);
    event TargetLtvRatioUpdated(address indexed user, uint256 newTargetLtv);
    event Harvest(uint256 profitSinceLastHarvest, uint256 performanceFee);

    IPool public constant aavePool = IPool(C.AAVE_POOL);
    // aToken is a rebasing token and pegged 1:1 to the underlying
    IAToken public constant aToken = IAToken(C.AAVE_AWSTETH_TOKEN);
    ERC20 public constant variableDebtToken = ERC20(C.AAVAAVE_VAR_DEBT_WETH_TOKEN);

    // Curve pool for ETH-stETH
    ICurvePool public constant curvePool = ICurvePool(C.CURVE_ETH_STETH_POOL);

    // Lido staking contract (stETH)
    ILido public constant stEth = ILido(C.STETH);

    IwstETH public constant wstETH = IwstETH(C.WSTETH);
    WETH public constant weth = WETH(payable(C.WETH));

    // 0x swap router
    address public xrouter = C.ZEROX_ROUTER;

    // Chainlink pricefeed (stETH -> ETH)
    AggregatorV3Interface public stEThToEthPriceFeed = AggregatorV3Interface(C.CHAINLINK_STETH_ETH_PRICE_FEED);

    // Balancer vault for flashloans
    IVault public constant balancerVault = IVault(C.BALANCER_VAULT);

    // total invested during last harvest/rebalance
    uint256 public totalInvested;

    // total profit generated for this vault
    uint256 public totalProfit;

    // the target ltv ratio at which we actually borrow (<= maxLtv)
    uint256 public targetLtv;

    // slippage for curve swaps
    uint256 public slippageTolerance;

    constructor(address _admin, uint256 _targetLtv, uint256 _slippageTolerance)
        sc4626(_admin, ERC20(address(weth)), "Sandclock WETH Vault", "scWETH")
    {
        if (_admin == address(0)) revert ZeroAddress();
        if (_slippageTolerance > C.ONE) revert InvalidSlippageTolerance();

        ERC20(address(stEth)).safeApprove(address(wstETH), type(uint256).max);
        ERC20(address(stEth)).safeApprove(address(curvePool), type(uint256).max);
        ERC20(address(wstETH)).safeApprove(address(aavePool), type(uint256).max);
        ERC20(address(weth)).safeApprove(address(aavePool), type(uint256).max);

        // set e-mode on aave-v3 for increased borrowing capacity to 90% of collateral
        aavePool.setUserEMode(C.AAVE_EMODE_ID);

        if (_targetLtv >= getMaxLtv()) revert InvalidTargetLtv();

        targetLtv = _targetLtv;
        slippageTolerance = _slippageTolerance;
    }

    /// @notice set the slippage tolerance for curve swaps
    /// @param newSlippageTolerance the new slippage tolerance
    /// @dev slippage tolerance is a number between 0 and 1e18
<<<<<<< HEAD
    function setSlippageTolerance(uint256 newSlippageTolerance) external onlyRole(DEFAULT_ADMIN_ROLE) {
        if (newSlippageTolerance > C.ONE) revert InvalidSlippageTolerance();
=======
    function setSlippageTolerance(uint256 newSlippageTolerance) external onlyAdmin {
        if (newSlippageTolerance > WAD) revert InvalidSlippageTolerance();
>>>>>>> 674634c1
        slippageTolerance = newSlippageTolerance;
        emit SlippageToleranceUpdated(msg.sender, newSlippageTolerance);
    }

    /// @notice set the address of the exchange proxy for the 0x router
    /// @param newAddress the new address of the 0x router
    function setExchangeProxyAddress(address newAddress) external onlyAdmin {
        if (newAddress == address(0)) revert ZeroAddress();
        xrouter = newAddress;
        emit ExchangeProxyAddressUpdated(msg.sender, newAddress);
    }

    /// @notice set stEThToEthPriceFeed address
    /// @param newAddress the new address of the stEThToEthPriceFeed
    function setStEThToEthPriceFeed(address newAddress) external onlyAdmin {
        if (newAddress == address(0)) revert ZeroAddress();
        stEThToEthPriceFeed = AggregatorV3Interface(newAddress);
    }

    /////////////////// ADMIN/KEEPER METHODS //////////////////////////////////

    /// @notice harvest profits and rebalance the position by investing profits back into the strategy
    /// @dev reduces the getLtv() back to the target ltv
    /// @dev also mints performance fee tokens to the treasury
    function harvest() external onlyKeeper {
        // store the old total
        uint256 oldTotalInvested = totalInvested;

        // reinvest
        _rebalancePosition();

        totalInvested = totalAssets();

        if (totalInvested > oldTotalInvested) {
            // profit since last harvest, zero if there was a loss
            uint256 profit = totalInvested - oldTotalInvested;
            totalProfit += profit;

            uint256 fee = profit.mulWadDown(performanceFee);

            // mint equivalent amount of tokens to the performance fee beneficiary ie the treasury
            _mint(treasury, fee.mulDivDown(C.ONE, convertToAssets(C.ONE)));

            emit Harvest(profit, fee);
        }
    }

    /// @notice increase/decrease the target ltv used on borrows
    /// @param newTargetLtv the new target ltv
    /// @dev the new target ltv must be less than the max ltv allowed on aave
    function changeLeverage(uint256 newTargetLtv) public onlyKeeper {
        if (newTargetLtv >= getMaxLtv()) revert InvalidTargetLtv();

        targetLtv = newTargetLtv;
        emit TargetLtvRatioUpdated(msg.sender, newTargetLtv);

        _rebalancePosition();
    }

    /// @notice deposit all available funds into the strategy
    /// @dev separate to save gas for users depositing
    function depositIntoStrategy() external onlyKeeper {
        _rebalancePosition();
    }

    /// @notice withdraw funds from the strategy into the vault
    /// @param amount : amount of assets to withdraw into the vault
    function withdrawToVault(uint256 amount) external onlyKeeper {
        _withdrawToVault(amount);
    }

    //////////////////// VIEW METHODS //////////////////////////

    /// @notice returns the total assets (WETH) held by the strategy
    function totalAssets() public view override returns (uint256 assets) {
        // value of the supplied collateral in eth terms using chainlink oracle
        assets = totalCollateralSupplied();

        // subtract the debt
        assets -= totalDebt();

        // add float
        assets += asset.balanceOf(address(this));
    }

    /// @notice returns the total wstETH supplied as collateral (in ETH)
    function totalCollateralSupplied() public view returns (uint256) {
        return _wstEthToEth(aToken.balanceOf(address(this)));
    }

    /// @notice returns the total ETH borrowed
    function totalDebt() public view returns (uint256) {
        return variableDebtToken.balanceOf(address(this));
    }

    /// @notice returns the net leverage that the strategy is using right now (1e18 = 100%)
    function getLeverage() public view returns (uint256) {
        uint256 coll = totalCollateralSupplied();
        return coll > 0 ? coll.divWadUp(coll - totalDebt()) : 0;
    }

    /// @notice returns the net LTV at which we have borrowed till now (1e18 = 100%)
    function getLtv() public view returns (uint256 ltv) {
        uint256 collateral = totalCollateralSupplied();
        if (collateral > 0) {
            // totalDebt / totalSupplied
            ltv = totalDebt().divWadUp(collateral);
        }
    }

    /// @notice returns the max loan to value(ltv) ratio for borrowing eth on Aavev3 with wsteth as collateral for the flashloan (1e18 = 100%)
    function getMaxLtv() public view returns (uint256) {
        return uint256(aavePool.getEModeCategoryData(C.AAVE_EMODE_ID).ltv) * 1e14;
    }

    //////////////////// EXTERNAL METHODS //////////////////////////

    /// @notice helper method to directly deposit ETH instead of weth
    function deposit(address receiver) external payable returns (uint256 shares) {
        uint256 assets = msg.value;

        // Check for rounding error since we round down in previewDeposit.
        require((shares = previewDeposit(assets)) != 0, "ZERO_SHARES");

        // wrap eth
        weth.deposit{value: assets}();

        _mint(receiver, shares);

        emit Deposit(msg.sender, receiver, assets, shares);

        afterDeposit(assets, shares);
    }

    function redeem(uint256 shares, address receiver, address owner) public override returns (uint256 assets) {
        if (msg.sender != owner) {
            uint256 allowed = allowance[owner][msg.sender]; // Saves gas for limited approvals.

            if (allowed != type(uint256).max) allowance[owner][msg.sender] = allowed - shares;
        }

        // Check for rounding error since we round down in previewRedeem.
        require((assets = previewRedeem(shares)) != 0, "ZERO_ASSETS");

        beforeWithdraw(assets, shares);

        _burn(owner, shares);

        uint256 balance = asset.balanceOf(address(this));

        if (assets > balance) {
            assets = balance;
        }

        emit Withdraw(msg.sender, receiver, owner, assets, shares);

        asset.safeTransfer(receiver, assets);
    }

    function withdraw(uint256, address, address) public virtual override returns (uint256) {
        revert PleaseUseRedeemMethod();
    }

    /// @dev called after the flashLoan on _rebalancePosition
    function receiveFlashLoan(address[] memory, uint256[] memory amounts, uint256[] memory, bytes memory userData)
        external
    {
        if (msg.sender != address(balancerVault)) {
            revert InvalidFlashLoanCaller();
        }

        // the amount flashloaned
        uint256 flashLoanAmount = amounts[0];

        // decode user data
        (bool isDeposit, uint256 amount) = abi.decode(userData, (bool, uint256));

        amount += flashLoanAmount;

        // if flashloan received as part of a deposit
        if (isDeposit) {
            // unwrap eth
            weth.withdraw(amount);

            // stake to lido / eth => stETH
            stEth.submit{value: amount}(address(0x00));

            // wrap stETH
            wstETH.wrap(stEth.balanceOf(address(this)));

            //add wstETH liquidity on aave-v3
            aavePool.supply(address(wstETH), wstETH.balanceOf(address(this)), address(this), 0);

            //borrow enough weth from aave-v3 to payback flashloan
            aavePool.borrow(address(weth), flashLoanAmount, C.AAVE_VAR_INTEREST_RATE_MODE, 0, address(this));
        }
        // if flashloan received as part of a withdrawal
        else {
            // repay debt + withdraw collateral
            if (flashLoanAmount >= totalDebt()) {
                aavePool.repay(address(weth), type(uint256).max, C.AAVE_VAR_INTEREST_RATE_MODE, address(this));
                aavePool.withdraw(address(wstETH), type(uint256).max, address(this));
            } else {
                aavePool.repay(address(weth), flashLoanAmount, C.AAVE_VAR_INTEREST_RATE_MODE, address(this));
                aavePool.withdraw(address(wstETH), _ethToWstEth(amount), address(this));
            }

            // unwrap wstETH
            uint256 stEthAmount = wstETH.unwrap(wstETH.balanceOf(address(this)));

            // stETH to eth
            curvePool.exchange(1, 0, stEthAmount, _stEthToEth(stEthAmount).mulWadDown(slippageTolerance));

            // wrap eth
            weth.deposit{value: address(this).balance}();
        }

        // payback flashloan
        asset.safeTransfer(address(balancerVault), flashLoanAmount);
    }

    // need to be able to receive eth
    receive() external payable {}

    //////////////////// INTERNAL METHODS //////////////////////////

    function _rebalancePosition() internal {
        // storage loads
        uint256 amount = asset.balanceOf(address(this));
        uint256 ltv = targetLtv;
        uint256 debt = totalDebt();
        uint256 collateral = totalCollateralSupplied();

        uint256 target = ltv.mulWadDown(amount + collateral);

        // whether we should deposit or withdraw
        bool isDeposit = target > debt;

        // calculate the flashloan amount needed
        uint256 flashLoanAmount = (isDeposit ? target - debt : debt - target).divWadDown(C.ONE - ltv);

        address[] memory tokens = new address[](1);
        tokens[0] = address(weth);

        uint256[] memory amounts = new uint256[](1);
        amounts[0] = flashLoanAmount;

        // needed otherwise counted as profit during harvest
        totalInvested += amount;

        // take flashloan
        balancerVault.flashLoan(address(this), tokens, amounts, abi.encode(isDeposit, amount));
    }

    function _withdrawToVault(uint256 amount) internal {
        uint256 debt = totalDebt();
        uint256 collateral = totalCollateralSupplied();

        uint256 flashLoanAmount = amount.mulDivDown(debt, collateral - debt);

        address[] memory tokens = new address[](1);
        tokens[0] = address(weth);

        uint256[] memory amounts = new uint256[](1);
        amounts[0] = flashLoanAmount;

        // take flashloan
        balancerVault.flashLoan(address(this), tokens, amounts, abi.encode(false, amount));
    }

    function _stEthToEth(uint256 stEthAmount) internal view returns (uint256 ethAmount) {
        if (stEthAmount > 0) {
            // stEth to eth
            (, int256 price,,,) = stEThToEthPriceFeed.latestRoundData();
            ethAmount = stEthAmount.mulWadDown(uint256(price));
        }
    }

    function _wstEthToEth(uint256 wstEthAmount) internal view returns (uint256 ethAmount) {
        // wstETh to stEth using exchangeRate
        uint256 stEthAmount = wstETH.getStETHByWstETH(wstEthAmount);
        ethAmount = _stEthToEth(stEthAmount);
    }

    function _ethToWstEth(uint256 ethAmount) internal view returns (uint256 wstEthAmount) {
        if (ethAmount > 0) {
            (, int256 price,,,) = stEThToEthPriceFeed.latestRoundData();

            // eth to stEth
            uint256 stEthAmount = ethAmount.divWadDown(uint256(price));

            // stEth to wstEth
            wstEthAmount = wstETH.getWstETHByStETH(stEthAmount);
        }
    }

    function beforeWithdraw(uint256 assets, uint256) internal override {
        uint256 float = asset.balanceOf(address(this));
        if (assets <= float) {
            return;
        }

        uint256 missing = (assets - float);

        // needed otherwise counted as loss during harvest
        totalInvested -= missing;

        _withdrawToVault(missing);
    }
}<|MERGE_RESOLUTION|>--- conflicted
+++ resolved
@@ -86,13 +86,8 @@
     /// @notice set the slippage tolerance for curve swaps
     /// @param newSlippageTolerance the new slippage tolerance
     /// @dev slippage tolerance is a number between 0 and 1e18
-<<<<<<< HEAD
-    function setSlippageTolerance(uint256 newSlippageTolerance) external onlyRole(DEFAULT_ADMIN_ROLE) {
+    function setSlippageTolerance(uint256 newSlippageTolerance) external onlyAdmin {
         if (newSlippageTolerance > C.ONE) revert InvalidSlippageTolerance();
-=======
-    function setSlippageTolerance(uint256 newSlippageTolerance) external onlyAdmin {
-        if (newSlippageTolerance > WAD) revert InvalidSlippageTolerance();
->>>>>>> 674634c1
         slippageTolerance = newSlippageTolerance;
         emit SlippageToleranceUpdated(msg.sender, newSlippageTolerance);
     }
