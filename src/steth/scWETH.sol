// SPDX-License-Identifier: AGPL-3.0-only
pragma solidity ^0.8.13;

import {
    InvalidTargetLtv,
    ZeroAddress,
    InvalidSlippageTolerance,
    PleaseUseRedeemMethod,
    InvalidFlashLoanCaller
} from "../errors/scErrors.sol";

import {ERC20} from "solmate/tokens/ERC20.sol";
import {SafeTransferLib} from "solmate/utils/SafeTransferLib.sol";
import {FixedPointMathLib} from "solmate/utils/FixedPointMathLib.sol";
import {WETH} from "solmate/tokens/WETH.sol";
import {IPool} from "aave-v3/interfaces/IPool.sol";
import {IAToken} from "aave-v3/interfaces/IAToken.sol";
import {IVariableDebtToken} from "aave-v3/interfaces/IVariableDebtToken.sol";

import {Constants as C} from "../lib/Constants.sol";
import {sc4626} from "../sc4626.sol";
import {ICurvePool} from "../interfaces/curve/ICurvePool.sol";
import {ILido} from "../interfaces/lido/ILido.sol";
import {IwstETH} from "../interfaces/lido/IwstETH.sol";
import {AggregatorV3Interface} from "../interfaces/chainlink/AggregatorV3Interface.sol";
import {IVault} from "../interfaces/balancer/IVault.sol";
import {IFlashLoanRecipient} from "../interfaces/balancer/IFlashLoanRecipient.sol";

contract scWETH is sc4626, IFlashLoanRecipient {
    using SafeTransferLib for ERC20;
    using FixedPointMathLib for uint256;

    event SlippageToleranceUpdated(address indexed admin, uint256 newSlippageTolerance);
    event ExchangeProxyAddressUpdated(address indexed user, address newAddress);
    event NewTargetLtvApplied(address indexed admin, uint256 newTargetLtv);
    event Harvest(uint256 profitSinceLastHarvest, uint256 performanceFee);

    IPool public immutable aavePool;
    // aToken is a rebasing token and pegged 1:1 to the underlying
    IAToken public immutable aToken;
    ERC20 public immutable variableDebtToken;

    // Curve pool for ETH-stETH
    ICurvePool public immutable curvePool;

    // Lido staking contract (stETH)
    ILido public immutable stEth;

    IwstETH public immutable wstETH;
    WETH public immutable weth;

    // Chainlink pricefeed (stETH -> ETH)
    AggregatorV3Interface public stEThToEthPriceFeed;

    // Balancer vault for flashloans
    IVault public immutable balancerVault;

    // total invested during last harvest/rebalance
    uint256 public totalInvested;

    // total profit generated for this vault
    uint256 public totalProfit;

    // the target ltv ratio at which we actually borrow (<= maxLtv)
    uint256 public targetLtv;

    // slippage for curve swaps
    uint256 public slippageTolerance;

    struct ConstructorParams {
        address admin;
        address keeper;
        uint256 targetLtv;
        uint256 slippageTolerance;
        IPool aavePool;
        IAToken aaveAwstEth;
        ERC20 aaveVarDWeth;
        ICurvePool curveEthStEthPool;
        ILido stEth;
        IwstETH wstEth;
        WETH weth;
        AggregatorV3Interface stEthToEthPriceFeed;
        IVault balancerVault;
    }

    constructor(ConstructorParams memory _params)
        sc4626(_params.admin, _params.keeper, _params.weth, "Sandclock WETH Vault", "scWETH")
    {
        if (_params.slippageTolerance > C.ONE) revert InvalidSlippageTolerance();

        aavePool = _params.aavePool;
        aToken = _params.aaveAwstEth;
        variableDebtToken = _params.aaveVarDWeth;
        curvePool = _params.curveEthStEthPool;
        stEth = _params.stEth;
        wstETH = _params.wstEth;
        weth = _params.weth;
        stEThToEthPriceFeed = _params.stEthToEthPriceFeed;
        balancerVault = _params.balancerVault;
        treasury = _params.admin;

        ERC20(address(stEth)).safeApprove(address(wstETH), type(uint256).max);
        ERC20(address(stEth)).safeApprove(address(curvePool), type(uint256).max);
        ERC20(address(wstETH)).safeApprove(address(aavePool), type(uint256).max);
        ERC20(address(weth)).safeApprove(address(aavePool), type(uint256).max);

        // set e-mode on aave-v3 for increased borrowing capacity to 90% of collateral
        aavePool.setUserEMode(C.AAVE_EMODE_ID);

        if (_params.targetLtv >= getMaxLtv()) revert InvalidTargetLtv();

        targetLtv = _params.targetLtv;
        slippageTolerance = _params.slippageTolerance;
    }

    /// @notice set the slippage tolerance for curve swaps
    /// @param newSlippageTolerance the new slippage tolerance
    /// @dev slippage tolerance is a number between 0 and 1e18
    function setSlippageTolerance(uint256 newSlippageTolerance) external {
        _onlyAdmin();
<<<<<<< HEAD
=======

>>>>>>> 557c0f61
        if (newSlippageTolerance > C.ONE) revert InvalidSlippageTolerance();
        slippageTolerance = newSlippageTolerance;
        emit SlippageToleranceUpdated(msg.sender, newSlippageTolerance);
    }

    /// @notice set stEThToEthPriceFeed address
    /// @param newAddress the new address of the stEThToEthPriceFeed
    function setStEThToEthPriceFeed(address newAddress) external {
        _onlyAdmin();
<<<<<<< HEAD
=======

>>>>>>> 557c0f61
        if (newAddress == address(0)) revert ZeroAddress();
        stEThToEthPriceFeed = AggregatorV3Interface(newAddress);
    }

    /////////////////// ADMIN/KEEPER METHODS //////////////////////////////////

    /// @notice harvest profits and rebalance the position by investing profits back into the strategy
    /// @dev for the first deposit, deposits everything into the strategy.
    /// @dev reduces the getLtv() back to the target ltv
    /// @dev also mints performance fee tokens to the treasury
    function harvest() external {
        _onlyKeeper();
        // reinvest
        _rebalancePosition();

        // store the old total
        uint256 oldTotalInvested = totalInvested;
        uint256 assets = totalAssets();

        if (assets > oldTotalInvested) {
            totalInvested = assets;

            // profit since last harvest, zero if there was a loss
            uint256 profit = assets - oldTotalInvested;
            totalProfit += profit;

            uint256 fee = profit.mulWadDown(performanceFee);

            // mint equivalent amount of tokens to the performance fee beneficiary ie the treasury
            _mint(treasury, convertToShares(fee));

            emit Harvest(profit, fee);
        }
    }

    /// @notice increase/decrease the target ltv used on borrows
    /// @param newTargetLtv the new target ltv
    /// @dev the new target ltv must be less than the max ltv allowed on aave
    function applyNewTargetLtv(uint256 newTargetLtv) public {
        _onlyKeeper();
<<<<<<< HEAD
=======

>>>>>>> 557c0f61
        if (newTargetLtv >= getMaxLtv()) revert InvalidTargetLtv();

        targetLtv = newTargetLtv;

        _rebalancePosition();

        emit NewTargetLtvApplied(msg.sender, newTargetLtv);
    }

    /// @notice withdraw funds from the strategy into the vault
    /// @param amount : amount of assets to withdraw into the vault
    function withdrawToVault(uint256 amount) external {
        _onlyKeeper();
<<<<<<< HEAD
=======

>>>>>>> 557c0f61
        _withdrawToVault(amount);
    }

    //////////////////// VIEW METHODS //////////////////////////

    /// @notice returns the total assets (WETH) held by the strategy
    function totalAssets() public view override returns (uint256 assets) {
        // value of the supplied collateral in eth terms using chainlink oracle
        assets = getCollateral();

        // subtract the debt
        assets -= getDebt();

        // add float
        assets += asset.balanceOf(address(this));
    }

    /// @notice returns the total wstETH supplied as collateral (in ETH)
    function getCollateral() public view returns (uint256) {
        return _wstEthToEth(aToken.balanceOf(address(this)));
    }

    /// @notice returns the total ETH borrowed
    function getDebt() public view returns (uint256) {
        return variableDebtToken.balanceOf(address(this));
    }

    /// @notice returns the net leverage that the strategy is using right now (1e18 = 100%)
    function getLeverage() public view returns (uint256) {
        uint256 coll = getCollateral();
        return coll > 0 ? coll.divWadUp(coll - getDebt()) : 0;
    }

    /// @notice returns the net LTV at which we have borrowed till now (1e18 = 100%)
    function getLtv() public view returns (uint256) {
        (uint256 totalCollateralBase, uint256 totalDebtBase,,,,) = aavePool.getUserAccountData(address(this));

        if (totalCollateralBase == 0) return 0;

        return totalDebtBase.divWadUp(totalCollateralBase);
    }

    /// @notice returns the max loan to value(ltv) ratio for borrowing eth on Aavev3 with wsteth as collateral for the flashloan (1e18 = 100%)
    function getMaxLtv() public view returns (uint256) {
        return uint256(aavePool.getEModeCategoryData(C.AAVE_EMODE_ID).ltv) * 1e14;
    }

    //////////////////// EXTERNAL METHODS //////////////////////////

    /// @notice helper method to directly deposit ETH instead of weth
    function deposit(address receiver) external payable returns (uint256 shares) {
        uint256 assets = msg.value;

        // Check for rounding error since we round down in previewDeposit.
        require((shares = previewDeposit(assets)) != 0, "ZERO_SHARES");

        // wrap eth
        weth.deposit{value: assets}();

        _mint(receiver, shares);

        emit Deposit(msg.sender, receiver, assets, shares);

        afterDeposit(assets, shares);
    }

    function redeem(uint256 shares, address receiver, address owner) public override returns (uint256 assets) {
        if (msg.sender != owner) {
            uint256 allowed = allowance[owner][msg.sender]; // Saves gas for limited approvals.

            if (allowed != type(uint256).max) allowance[owner][msg.sender] = allowed - shares;
        }

        // Check for rounding error since we round down in previewRedeem.
        require((assets = previewRedeem(shares)) != 0, "ZERO_ASSETS");

        beforeWithdraw(assets, shares);

        _burn(owner, shares);

        uint256 balance = asset.balanceOf(address(this));

        if (assets > balance) {
            assets = balance;
        }

        emit Withdraw(msg.sender, receiver, owner, assets, shares);

        asset.safeTransfer(receiver, assets);
    }

    function withdraw(uint256, address, address) public virtual override returns (uint256) {
        revert PleaseUseRedeemMethod();
    }

    /// @dev called after the flashLoan on _rebalancePosition
    function receiveFlashLoan(address[] memory, uint256[] memory amounts, uint256[] memory, bytes memory userData)
        external
    {
        if (msg.sender != address(balancerVault)) {
            revert InvalidFlashLoanCaller();
        }
        _isFlashLoanInitiated();

        // the amount flashloaned
        uint256 flashLoanAmount = amounts[0];

        // decode user data
        (bool isDeposit, uint256 amount) = abi.decode(userData, (bool, uint256));

        amount += flashLoanAmount;

        // if flashloan received as part of a deposit
        if (isDeposit) {
            // unwrap eth
            weth.withdraw(amount);

            // stake to lido / eth => stETH
            stEth.submit{value: amount}(address(0x00));

            // wrap stETH
            wstETH.wrap(stEth.balanceOf(address(this)));

            //add wstETH liquidity on aave-v3
            aavePool.supply(address(wstETH), wstETH.balanceOf(address(this)), address(this), 0);

            //borrow enough weth from aave-v3 to payback flashloan
            aavePool.borrow(address(weth), flashLoanAmount, C.AAVE_VAR_INTEREST_RATE_MODE, 0, address(this));
        }
        // if flashloan received as part of a withdrawal
        else {
            // repay debt + withdraw collateral
            if (flashLoanAmount >= getDebt()) {
                aavePool.repay(address(weth), type(uint256).max, C.AAVE_VAR_INTEREST_RATE_MODE, address(this));
                aavePool.withdraw(address(wstETH), type(uint256).max, address(this));
            } else {
                aavePool.repay(address(weth), flashLoanAmount, C.AAVE_VAR_INTEREST_RATE_MODE, address(this));
                aavePool.withdraw(address(wstETH), _ethToWstEth(amount), address(this));
            }

            // unwrap wstETH
            uint256 stEthAmount = wstETH.unwrap(wstETH.balanceOf(address(this)));

            // stETH to eth
            curvePool.exchange(1, 0, stEthAmount, _stEthToEth(stEthAmount).mulWadDown(slippageTolerance));

            // wrap eth
            weth.deposit{value: address(this).balance}();
        }

        // payback flashloan
        asset.safeTransfer(address(balancerVault), flashLoanAmount);
    }

    // need to be able to receive eth
    receive() external payable {}

    //////////////////// INTERNAL METHODS //////////////////////////

    function _rebalancePosition() internal {
        // storage loads
        uint256 amount = asset.balanceOf(address(this));
        uint256 ltv = targetLtv;
        uint256 debt = getDebt();
        uint256 collateral = getCollateral();

        uint256 target = ltv.mulWadDown(amount + collateral);

        // whether we should deposit or withdraw
        bool isDeposit = target > debt;

        // calculate the flashloan amount needed
        uint256 flashLoanAmount = (isDeposit ? target - debt : debt - target).divWadDown(C.ONE - ltv);

        address[] memory tokens = new address[](1);
        tokens[0] = address(weth);

        uint256[] memory amounts = new uint256[](1);
        amounts[0] = flashLoanAmount;

        // needed otherwise counted as profit during harvest
        totalInvested += amount;

        // when deleveraging, withdraw extra to cover slippage
        if (!isDeposit) amount += flashLoanAmount.mulWadDown(C.ONE - slippageTolerance);

        // take flashloan
        _initiateFlashLoan();
        balancerVault.flashLoan(address(this), tokens, amounts, abi.encode(isDeposit, amount));
        _finalizeFlashLoan();
    }

    function _withdrawToVault(uint256 amount) internal {
        uint256 debt = getDebt();
        uint256 collateral = getCollateral();

        uint256 flashLoanAmount = amount.mulDivDown(debt, collateral - debt);

        address[] memory tokens = new address[](1);
        tokens[0] = address(weth);

        uint256[] memory amounts = new uint256[](1);
        amounts[0] = flashLoanAmount;

        // needed otherwise counted as loss during harvest
        totalInvested -= amount;

        // take flashloan
        _initiateFlashLoan();
        balancerVault.flashLoan(address(this), tokens, amounts, abi.encode(false, amount));
        _finalizeFlashLoan();
    }

    function _stEthToEth(uint256 stEthAmount) internal view returns (uint256 ethAmount) {
        if (stEthAmount > 0) {
            // stEth to eth
            (, int256 price,,,) = stEThToEthPriceFeed.latestRoundData();
            ethAmount = stEthAmount.mulWadDown(uint256(price));
        }
    }

    function _wstEthToEth(uint256 wstEthAmount) internal view returns (uint256 ethAmount) {
        // wstETh to stEth using exchangeRate
        uint256 stEthAmount = wstETH.getStETHByWstETH(wstEthAmount);
        ethAmount = _stEthToEth(stEthAmount);
    }

    function _ethToWstEth(uint256 ethAmount) internal view returns (uint256 wstEthAmount) {
        if (ethAmount > 0) {
            (, int256 price,,,) = stEThToEthPriceFeed.latestRoundData();

            // eth to stEth
            uint256 stEthAmount = ethAmount.divWadDown(uint256(price));

            // stEth to wstEth
            wstEthAmount = wstETH.getWstETHByStETH(stEthAmount);
        }
    }

    function beforeWithdraw(uint256 assets, uint256) internal override {
        uint256 float = asset.balanceOf(address(this));
        if (assets <= float) {
            return;
        }

        uint256 missing = (assets - float);

        _withdrawToVault(missing);
    }
}<|MERGE_RESOLUTION|>--- conflicted
+++ resolved
@@ -118,10 +118,7 @@
     /// @dev slippage tolerance is a number between 0 and 1e18
     function setSlippageTolerance(uint256 newSlippageTolerance) external {
         _onlyAdmin();
-<<<<<<< HEAD
-=======
-
->>>>>>> 557c0f61
+
         if (newSlippageTolerance > C.ONE) revert InvalidSlippageTolerance();
         slippageTolerance = newSlippageTolerance;
         emit SlippageToleranceUpdated(msg.sender, newSlippageTolerance);
@@ -131,10 +128,7 @@
     /// @param newAddress the new address of the stEThToEthPriceFeed
     function setStEThToEthPriceFeed(address newAddress) external {
         _onlyAdmin();
-<<<<<<< HEAD
-=======
-
->>>>>>> 557c0f61
+
         if (newAddress == address(0)) revert ZeroAddress();
         stEThToEthPriceFeed = AggregatorV3Interface(newAddress);
     }
@@ -175,10 +169,7 @@
     /// @dev the new target ltv must be less than the max ltv allowed on aave
     function applyNewTargetLtv(uint256 newTargetLtv) public {
         _onlyKeeper();
-<<<<<<< HEAD
-=======
-
->>>>>>> 557c0f61
+
         if (newTargetLtv >= getMaxLtv()) revert InvalidTargetLtv();
 
         targetLtv = newTargetLtv;
@@ -192,10 +183,7 @@
     /// @param amount : amount of assets to withdraw into the vault
     function withdrawToVault(uint256 amount) external {
         _onlyKeeper();
-<<<<<<< HEAD
-=======
-
->>>>>>> 557c0f61
+
         _withdrawToVault(amount);
     }
 
