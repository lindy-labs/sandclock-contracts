--- conflicted
+++ resolved
@@ -67,10 +67,6 @@
     // slippage for curve swaps
     uint256 public slippageTolerance;
 
-<<<<<<< HEAD
-    constructor(address _asset, address _admin, uint256 _targetLtv, uint256 _slippageTolerance)
-        sc4626(_admin, ERC20(address(_asset)), "Sandclock WETH Vault", "scWETH")
-=======
     struct ConstructorParams {
         address admin;
         address keeper;
@@ -89,7 +85,6 @@
 
     constructor(ConstructorParams memory _params)
         sc4626(_params.admin, _params.keeper, _params.weth, "Sandclock WETH Vault", "scWETH")
->>>>>>> 74e01747
     {
         if (_params.slippageTolerance > C.ONE) revert InvalidSlippageTolerance();
 
