--- conflicted
+++ resolved
@@ -48,7 +48,6 @@
     // Lido staking contract (stETH)
     ILido public constant stEth = ILido(0xae7ab96520DE3A18E5e111B5EaAb095312D7fE84);
 
-<<<<<<< HEAD
     // 0x swap router
     address xrouter = 0xDef1C0ded9bec7F1a1670819833240f027b25EfF;
 
@@ -58,8 +57,6 @@
     // EUL distributor
     IEulerEulDistributor eulDistributor = IEulerEulDistributor(0xd524E29E3BAF5BB085403Ca5665301E94387A7e2);
 
-=======
->>>>>>> b5ddadb5
     IwstETH public constant wstETH = IwstETH(0x7f39C581F595B53c5cb19bD0b3f8dA6c935E2Ca0);
     WETH public constant weth = WETH(payable(0xC02aaA39b223FE8D0A0e5C4F27eAD9083C756Cc2));
 
