--- conflicted
+++ resolved
@@ -96,26 +96,15 @@
         emit SlippageToleranceUpdated(msg.sender, newSlippageTolerance);
     }
 
-<<<<<<< HEAD
-    function setMaxLtv(uint256 newMaxLtv) external {
-        if (newMaxLtv > 1e18) revert InvalidMaxLtv();
-        maxLtv = newMaxLtv;
-        emit MaxLtvUpdated(msg.sender, newMaxLtv);
-=======
     function setExchangeProxyAddress(address newAddress) external onlyRole(DEFAULT_ADMIN_ROLE) {
         if (newAddress == address(0)) revert ZeroAddress();
         xrouter = newAddress;
         emit ExchangeProxyAddressUpdated(msg.sender, newAddress);
->>>>>>> 23066170
     }
 
     /////////////////// ADMIN/KEEPER METHODS //////////////////////////////////
 
-<<<<<<< HEAD
-    function harvest() external onlyKeeper {
-=======
     function harvest(bytes calldata _eulSwapData) external onlyRole(KEEPER_ROLE) {
->>>>>>> 23066170
         // store the old total
         uint256 oldTotalInvested = totalInvested;
 
@@ -144,13 +133,8 @@
     }
 
     // increase/decrease the net leverage used by the strategy
-<<<<<<< HEAD
-    function changeLeverage(uint256 newTargetLtv) public onlyKeeper {
-        if (newTargetLtv >= maxLtv) revert InvalidTargetLtv();
-=======
     function changeLeverage(uint256 newTargetLtv) public onlyRole(KEEPER_ROLE) {
         if (newTargetLtv >= getMaxLtv()) revert InvalidTargetLtv();
->>>>>>> 23066170
 
         targetLtv = newTargetLtv;
         emit TargetLtvRatioUpdated(msg.sender, newTargetLtv);
