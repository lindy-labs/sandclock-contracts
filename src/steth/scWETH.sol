// SPDX-License-Identifier: AGPL-3.0-only
pragma solidity ^0.8.13;

import {ERC20} from "solmate/tokens/ERC20.sol";
import {SafeTransferLib} from "solmate/utils/SafeTransferLib.sol";
import {FixedPointMathLib} from "solmate/utils/FixedPointMathLib.sol";
import {WETH} from "solmate/tokens/WETH.sol";
import {sc4626} from "../sc4626.sol";
import {IEulerDToken} from "../interfaces/euler/IEulerDToken.sol";
import {IEulerEToken} from "../interfaces/euler/IEulerEToken.sol";
import {ICurvePool} from "../interfaces/curve/ICurvePool.sol";
import {ILido} from "../interfaces/lido/ILido.sol";
import {IwstETH} from "../interfaces/lido/IwstETH.sol";
import {IMarkets} from "../interfaces/euler/IMarkets.sol";
import {AggregatorV3Interface} from "../interfaces/chainlink/AggregatorV3Interface.sol";
import {IVault} from "../interfaces/balancer/IVault.sol";
import {IFlashLoanRecipient} from "../interfaces/balancer/IFlashLoanRecipient.sol";

error InvalidTargetLtv();
error InvalidMaxLtv();
error InvalidFlashLoanCaller();
error InvalidSlippageTolerance();
error ZeroAddress();

error StrategyEULSwapFailed();

contract scWETH is sc4626, IFlashLoanRecipient {
    using SafeTransferLib for ERC20;
    using FixedPointMathLib for uint256;

    event SlippageToleranceUpdated(address indexed user, uint256 newSlippageTolerance);
    event ExchangeProxyAddressUpdated(address indexed user, address newAddress);
    event TargetLtvRatioUpdated(address indexed user, uint256 newTargetLtv);
    event Harvest(uint256 profitSinceLastHarvest, uint256 performanceFee);

    address public constant EULER = 0x27182842E098f60e3D576794A5bFFb0777E025d3;

    // The Euler market contract
    IMarkets public constant markets = IMarkets(0x3520d5a913427E6F0D6A83E07ccD4A4da316e4d3);

    // Euler supply token for wstETH (ewstETH)
    IEulerEToken public constant eToken = IEulerEToken(0xbd1bd5C956684f7EB79DA40f582cbE1373A1D593);

    // Euler debt token for WETH (dWETH)
    IEulerDToken public constant dToken = IEulerDToken(0x62e28f054efc24b26A794F5C1249B6349454352C);

    // Curve pool for ETH-stETH
    ICurvePool public constant curvePool = ICurvePool(0xDC24316b9AE028F1497c275EB9192a3Ea0f67022);

    // Lido staking contract (stETH)
    ILido public constant stEth = ILido(0xae7ab96520DE3A18E5e111B5EaAb095312D7fE84);

    // 0x swap router
    address xrouter = 0xDef1C0ded9bec7F1a1670819833240f027b25EfF;

    // EUL token
    ERC20 eul = ERC20(0xd9Fcd98c322942075A5C3860693e9f4f03AAE07b);

    IwstETH public constant wstETH = IwstETH(0x7f39C581F595B53c5cb19bD0b3f8dA6c935E2Ca0);
    WETH public constant weth = WETH(payable(0xC02aaA39b223FE8D0A0e5C4F27eAD9083C756Cc2));

    // Chainlink pricefeed (stETH -> ETH)
    AggregatorV3Interface public constant stEThToEthPriceFeed =
        AggregatorV3Interface(0x86392dC19c0b719886221c78AB11eb8Cf5c52812);

    // Balancer vault for flashloans
    IVault public constant balancerVault = IVault(0xBA12222222228d8Ba445958a75a0704d566BF2C8);

    // value used to scale the token's collateral/borrow factors from the euler market
    uint32 constant CONFIG_FACTOR_SCALE = 4_000_000_000;

    // total invested during last harvest/rebalance
    uint256 public totalInvested;

    // total profit generated for this vault
    uint256 public totalProfit;

    // the target ltv ratio at which we actually borrow (<= maxLtv)
    uint256 public targetLtv = 0.5e18;

    // slippage for curve swaps
    uint256 public slippageTolerance = 0.99e18;

    constructor(address _admin) sc4626(_admin, ERC20(address(weth)), "Sandclock WETH Vault", "scWETH") {
        if (_admin == address(0)) revert ZeroAddress();

        ERC20(address(stEth)).safeApprove(address(wstETH), type(uint256).max);
        ERC20(address(stEth)).safeApprove(address(curvePool), type(uint256).max);
        ERC20(address(wstETH)).safeApprove(EULER, type(uint256).max);
        ERC20(address(weth)).safeApprove(EULER, type(uint256).max);
        // Enter the euler collateral market (collateral's address, *not* the eToken address) ,
        markets.enterMarket(0, address(wstETH));
    }

    function setSlippageTolerance(uint256 newSlippageTolerance) external onlyRole(DEFAULT_ADMIN_ROLE) {
        if (newSlippageTolerance > 1e18) revert InvalidSlippageTolerance();
        slippageTolerance = newSlippageTolerance;
        emit SlippageToleranceUpdated(msg.sender, newSlippageTolerance);
    }

    function setExchangeProxyAddress(address newAddress) external onlyRole(DEFAULT_ADMIN_ROLE) {
        if (newAddress == address(0)) revert ZeroAddress();
        xrouter = newAddress;
        emit ExchangeProxyAddressUpdated(msg.sender, newAddress);
    }

    /////////////////// ADMIN/KEEPER METHODS //////////////////////////////////

    function harvest(bytes calldata _eulSwapData) external onlyRole(KEEPER_ROLE) {
        // store the old total
        uint256 oldTotalInvested = totalInvested;

        // swap EUL -> WETH
        if (_eulSwapData.length > 0) {
            eul.safeApprove(xrouter, eul.balanceOf(address(this)));
            (bool success,) = xrouter.call{value: 0}(_eulSwapData);
            if (!success) revert StrategyEULSwapFailed();
        }

        // reinvest
        _rebalancePosition();

        totalInvested = totalAssets();

        // profit since last harvest, zero if there was a loss
        uint256 profit = totalInvested > oldTotalInvested ? totalInvested - oldTotalInvested : 0;
        totalProfit += profit;

        uint256 fee = profit.mulWadDown(performanceFee);

        // mint equivalent amount of tokens to the performance fee beneficiary ie the treasury
        _mint(treasury, fee.mulDivDown(1e18, convertToAssets(1e18)));

        emit Harvest(profit, fee);
    }

    // increase/decrease the net leverage used by the strategy
    function changeLeverage(uint256 newTargetLtv) public onlyRole(KEEPER_ROLE) {
        if (newTargetLtv >= getMaxLtv()) revert InvalidTargetLtv();

        targetLtv = newTargetLtv;
        emit TargetLtvRatioUpdated(msg.sender, newTargetLtv);

        _rebalancePosition();
    }

    // separate to save gas for users depositing
    function depositIntoStrategy() external onlyRole(KEEPER_ROLE) {
        _rebalancePosition();
    }

    /// @param amount : amount of asset to withdraw into the vault
    function withdrawToVault(uint256 amount) external onlyRole(KEEPER_ROLE) {
        _withdrawToVault(amount);
    }

    //////////////////// VIEW METHODS //////////////////////////

    function totalAssets() public view override returns (uint256 assets) {
        // value of the supplied collateral in eth terms using chainlink oracle
        assets = totalCollateralSupplied();

        // account for slippage losses
        assets = assets.mulWadDown(slippageTolerance);

        // add float
        assets += asset.balanceOf(address(this));

        // subtract the debt
        assets -= totalDebt();
    }

    // total wstETH supplied as collateral (in ETH terms)
    function totalCollateralSupplied() public view returns (uint256) {
        return wstEthToEth(eToken.balanceOfUnderlying(address(this)));
    }

    // total eth borrowed
    function totalDebt() public view returns (uint256) {
        return dToken.balanceOf(address(this));
    }

    // returns the net leverage that the strategy is using right now (1e18 = 100%)
    function getLeverage() public view returns (uint256) {
        return totalCollateralSupplied().divWadUp(totalAssets());
    }

    // returns the net LTV at which we have borrowed till now (1e18 = 100%)
    function getLtv() public view returns (uint256 ltv) {
        uint256 collateral = totalCollateralSupplied();
        if (collateral > 0) {
            // totalDebt / totalSupplied
            ltv = totalDebt().divWadUp(collateral);
        }
    }

    // The max loan to value(ltv) ratio for borrowing eth on euler with wsteth as collateral for the flashloan
    function getMaxLtv() public view returns (uint256) {
        uint256 collateralFactor = markets.underlyingToAssetConfig(address(wstETH)).collateralFactor;
        uint256 borrowFactor = markets.underlyingToAssetConfig(address(weth)).borrowFactor;

        uint256 scaledCollateralFactor = collateralFactor.divWadDown(CONFIG_FACTOR_SCALE);
        uint256 scaledBorrowFactor = borrowFactor.divWadDown(CONFIG_FACTOR_SCALE);

        return scaledCollateralFactor.mulWadDown(scaledBorrowFactor);
    }

    //////////////////// EXTERNAL METHODS //////////////////////////

    // helper method to directly deposit ETH instead of weth
    function deposit(address receiver) external payable returns (uint256 shares) {
        uint256 assets = msg.value;

        // Check for rounding error since we round down in previewDeposit.
        require((shares = previewDeposit(assets)) != 0, "ZERO_SHARES");

        // wrap eth
        weth.deposit{value: assets}();

        _mint(receiver, shares);

        emit Deposit(msg.sender, receiver, assets, shares);

        afterDeposit(assets, shares);
    }

    // called after the flashLoan on _rebalancePosition
    function receiveFlashLoan(address[] memory, uint256[] memory amounts, uint256[] memory, bytes memory userData)
        external
    {
        if (msg.sender != address(balancerVault)) {
            revert InvalidFlashLoanCaller();
        }

        // the amount flashloaned
        uint256 flashLoanAmount = amounts[0];

        // decode user data
        (bool isDeposit, uint256 amount) = abi.decode(userData, (bool, uint256));

        amount += flashLoanAmount;

        // if flashloan received as part of a deposit
<<<<<<< HEAD
        if (deposit) {
            // unwrap weth
=======
        if (isDeposit) {
            // unwrap eth
>>>>>>> 5a321499
            weth.withdraw(amount);

            // stake to lido / eth => stETH
            stEth.submit{value: amount}(address(0x00));

            // wrap stETH
            wstETH.wrap(stEth.balanceOf(address(this)));

            // add wstETH liquidity on Euler
            eToken.deposit(0, type(uint256).max);

            // borrow enough weth from Euler to payback flashloan
            dToken.borrow(0, flashLoanAmount);
        }
        // if flashloan received as part of a withdrawal
        else {
            // repay debt + withdraw collateral
            if (flashLoanAmount >= totalDebt()) {
                dToken.repay(0, type(uint256).max);
                eToken.withdraw(0, type(uint256).max);
            } else {
                dToken.repay(0, flashLoanAmount);
                eToken.withdraw(0, _ethToWstEth(amount).divWadDown(slippageTolerance));
            }

            // unwrap wstETH
            uint256 stEthAmount = wstETH.unwrap(wstETH.balanceOf(address(this)));

            // stEth to eth
            (, int256 price,,,) = stEThToEthPriceFeed.latestRoundData();
            uint256 expected = stEthAmount.mulWadDown(uint256(price));

            // stETH to eth
            curvePool.exchange(1, 0, stEthAmount, expected.mulWadDown(slippageTolerance));

            // wrap eth
            weth.deposit{value: address(this).balance}();
        }

        // payback flashloan
        asset.safeTransfer(address(balancerVault), flashLoanAmount);
    }

    // need to be able to receive eth
    receive() external payable {}

    //////////////////// INTERNAL METHODS //////////////////////////

    function _rebalancePosition() internal {
        // storage loads
        uint256 amount = asset.balanceOf(address(this));
        uint256 ltv = targetLtv;
        uint256 debt = totalDebt();
        uint256 collateral = totalCollateralSupplied();

        uint256 target = ltv.mulWadDown(amount + collateral);

        // whether we should deposit or withdraw
        bool isDeposit = target > debt;

        // calculate the flashloan amount needed
        uint256 flashLoanAmount = (isDeposit ? target - debt : debt - target).divWadDown(1e18 - ltv);

        address[] memory tokens = new address[](1);
        tokens[0] = address(weth);

        uint256[] memory amounts = new uint256[](1);
        amounts[0] = flashLoanAmount;

        // needed otherwise counted as profit during harvest
        totalInvested += amount;

        // take flashloan
        balancerVault.flashLoan(address(this), tokens, amounts, abi.encode(isDeposit, amount));
    }

    function _withdrawToVault(uint256 amount) internal {
        uint256 ltv = getLtv();
        uint256 debt = totalDebt();

        uint256 flashLoanAmount = (debt - ltv.mulWadDown(amount)).divWadDown(1e18 - ltv);

        address[] memory tokens = new address[](1);
        tokens[0] = address(weth);

        uint256[] memory amounts = new uint256[](1);
        amounts[0] = flashLoanAmount;

        // take flashloan
        balancerVault.flashLoan(address(this), tokens, amounts, abi.encode(false, amount));
    }

    function wstEthToEth(uint256 wstEthAmount) public view returns (uint256 ethAmount) {
        if (wstEthAmount > 0) {
            // wstETh to stEth using exchangeRate
            uint256 stEthAmount = wstETH.getStETHByWstETH(wstEthAmount);

            // stEth to eth
            (, int256 price,,,) = stEThToEthPriceFeed.latestRoundData();
            ethAmount = stEthAmount.mulWadDown(uint256(price));
        }
    }

    function _ethToWstEth(uint256 ethAmount) internal view returns (uint256 wstEthAmount) {
        if (ethAmount > 0) {
            (, int256 price,,,) = stEThToEthPriceFeed.latestRoundData();

            // eth to stEth
            uint256 stEthAmount = ethAmount.divWadDown(uint256(price));

            // stEth to wstEth
            wstEthAmount = wstETH.getWstETHByStETH(stEthAmount);
        }
    }

    function afterDeposit(uint256, uint256) internal override {}

    function beforeWithdraw(uint256 assets, uint256) internal override {
        uint256 float = asset.balanceOf(address(this));
        if (assets <= float) {
            return;
        }

        uint256 missing = assets - float;

        // needed otherwise counted as loss during harvest
        totalInvested -= missing;

        _withdrawToVault(missing);
    }
}<|MERGE_RESOLUTION|>--- conflicted
+++ resolved
@@ -241,13 +241,8 @@
         amount += flashLoanAmount;
 
         // if flashloan received as part of a deposit
-<<<<<<< HEAD
-        if (deposit) {
-            // unwrap weth
-=======
         if (isDeposit) {
             // unwrap eth
->>>>>>> 5a321499
             weth.withdraw(amount);
 
             // stake to lido / eth => stETH
