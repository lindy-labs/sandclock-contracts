// SPDX-License-Identifier: AGPL-3.0-only
pragma solidity ^0.8.13;

import {ERC20} from "solmate/tokens/ERC20.sol";
import {SafeTransferLib} from "solmate/utils/SafeTransferLib.sol";
import {FixedPointMathLib} from "solmate/utils/FixedPointMathLib.sol";
import {WETH} from "solmate/tokens/WETH.sol";
import {sc4626} from "../sc4626.sol";
import {IEulerDToken} from "../interfaces/euler/IEulerDToken.sol";
import {IEulerEToken} from "../interfaces/euler/IEulerEToken.sol";
import {ICurvePool} from "../interfaces/curve/ICurvePool.sol";
import {ILido} from "../interfaces/lido/ILido.sol";
import {IwstETH} from "../interfaces/lido/IwstETH.sol";
import {IMarkets} from "../interfaces/euler/IMarkets.sol";
import {AggregatorV3Interface} from "../interfaces/chainlink/AggregatorV3Interface.sol";
import {IVault} from "../interfaces/balancer/IVault.sol";
import {IFlashLoanRecipient} from "../interfaces/balancer/IFlashLoanRecipient.sol";

error InvalidEthWstEthMaxLtv();
error InvalidBorrowPercentLtv();
error InvalidFlashLoanCaller();
error InvalidSlippageTolerance();
error AdminZeroAddress();

contract scWETH is sc4626, IFlashLoanRecipient {
    using SafeTransferLib for ERC20;
    using FixedPointMathLib for uint256;

    address public constant EULER = 0x27182842E098f60e3D576794A5bFFb0777E025d3;

    // The Euler market contract
    IMarkets public constant markets = IMarkets(0x3520d5a913427E6F0D6A83E07ccD4A4da316e4d3);

    // Euler supply token for wstETH (ewstETH)
    IEulerEToken public constant eToken = IEulerEToken(0xbd1bd5C956684f7EB79DA40f582cbE1373A1D593);

    // Euler debt token for WETH (dWETH)
    IEulerDToken public constant dToken = IEulerDToken(0x62e28f054efc24b26A794F5C1249B6349454352C);

    // Curve pool for ETH-stETH
    ICurvePool public constant curvePool = ICurvePool(0xDC24316b9AE028F1497c275EB9192a3Ea0f67022);

    // Lido staking contract (stETH)
    ILido public constant stEth = ILido(0xae7ab96520DE3A18E5e111B5EaAb095312D7fE84);

    IwstETH public constant wstETH = IwstETH(0x7f39C581F595B53c5cb19bD0b3f8dA6c935E2Ca0);
    WETH public constant weth = WETH(payable(0xC02aaA39b223FE8D0A0e5C4F27eAD9083C756Cc2));

    // Chainlink pricefeed (stETH -> ETH)
    AggregatorV3Interface public constant stEThToEthPriceFeed =
        AggregatorV3Interface(0x86392dC19c0b719886221c78AB11eb8Cf5c52812);

    // Balancer vault for flashloans
    IVault public constant balancerVault = IVault(0xBA12222222228d8Ba445958a75a0704d566BF2C8);

    // total invested during last harvest/rebalance
    uint256 public totalInvested;

    // total profit generated for this vault
    uint256 public totalProfit;

    // loan to value(ltv) ratio for borrowing eth on euler with wsteth
    // as collateral for the flashloan
    uint256 public ethWstEthMaxLtv;

    // percentage of the ethWstEthMaxLtv at which we borrow for the
    // flashloan
    uint256 public borrowPercentLtv;

    // slippage for curve swaps
    uint256 public slippageTolerance;

    constructor(address _admin, uint256 _ethWstEthMaxLtv, uint256 _borrowPercentLtv, uint256 _slippageTolerance)
        sc4626(_admin, ERC20(address(weth)), "Sandclock WETH Vault", "scWETH")
    {
        if (_admin == address(0)) revert AdminZeroAddress();
        if (_ethWstEthMaxLtv > 1e18) revert InvalidEthWstEthMaxLtv();
        if (_borrowPercentLtv > 1e18) revert InvalidBorrowPercentLtv();
        if (_slippageTolerance > 1e18) revert InvalidSlippageTolerance();

        ethWstEthMaxLtv = _ethWstEthMaxLtv;
        borrowPercentLtv = _borrowPercentLtv;
        slippageTolerance = _slippageTolerance;

        ERC20(address(stEth)).safeApprove(address(wstETH), type(uint256).max);
        ERC20(address(stEth)).safeApprove(address(curvePool), type(uint256).max);
        ERC20(address(wstETH)).safeApprove(EULER, type(uint256).max);
        ERC20(address(weth)).safeApprove(EULER, type(uint256).max);
        // Enter the euler collateral market (collateral's address, *not* the eToken address) ,
        markets.enterMarket(0, address(wstETH));
    }

    /////////////////// ADMIN/KEEPER METHODS //////////////////////////////////

    function harvest() external onlyRole(KEEPER_ROLE) {
        // store the old total
        uint256 oldTotalInvested = totalInvested;

        totalInvested = totalAssets();

        // profit since last harvest, zero if there was a loss
        uint256 profit = totalInvested > oldTotalInvested ? totalInvested - oldTotalInvested : 0;
        totalProfit += profit;

        uint256 fee = profit.mulWadDown(performanceFee);

        // mint equivalent amount of tokens to the performance fee beneficiary ie the treasury
        _mint(treasury, fee.mulDivDown(1e18, convertToAssets(1e18)));
    }

    // separate to save gas for users depositing
    function depositIntoStrategy() external onlyRole(KEEPER_ROLE) {
        _depositIntoStrategy();
    }

    /// @param amount : amount of asset to withdraw into the vault
    function withdrawToVault(uint256 amount) external onlyRole(KEEPER_ROLE) {
        _withdrawToVault(amount);
    }

    //////////////////// VIEW METHODS //////////////////////////

    function totalAssets() public view override returns (uint256 assets) {
        // value of the supplied collateral in eth terms using chainlink oracle
        assets = totalCollateralSupplied();

        // add float
        assets += asset.balanceOf(address(this));

        // subtract the debt
        assets -= totalDebt();
    }

    // total wstETH supplied as collateral (in ETH terms)
    function totalCollateralSupplied() public view returns (uint256) {
<<<<<<< HEAD
        return _wstEthToEth(eToken.balanceOfUnderlying(address(this)));
=======
        return wstEthToEth(eTokenwstETH.balanceOfUnderlying(address(this)));
>>>>>>> 9f34c32a
    }

    // total eth borrowed
    function totalDebt() public view returns (uint256) {
        return dToken.balanceOf(address(this));
    }

    // returns the net leverage that the strategy is using right now (1e18 = 100%)
    function getLeverage() public view returns (uint256) {
        return totalCollateralSupplied().divWadUp(totalAssets());
    }

    // returns the net LTV at which we have borrowed till now (1e18 = 100%)
    function getLtv() public view returns (uint256) {
        // totalDebt / totalSupplied
        return totalDebt().divWadUp(totalCollateralSupplied());
    }

    //////////////////// EXTERNAL METHODS //////////////////////////

    // called after the flashLoan on _depositIntoStrategy
    function receiveFlashLoan(address[] memory, uint256[] memory amounts, uint256[] memory, bytes memory userData)
        external
    {
        if (msg.sender != address(balancerVault)) {
            revert InvalidFlashLoanCaller();
        }

        // the amount flashloaned
        uint256 flashLoanAmount = amounts[0];

        // decode user data
        (bool deposit, uint256 amount) = abi.decode(userData, (bool, uint256));

        amount += flashLoanAmount;

        // if flashloan received as part of a deposit
        if (deposit) {
            // unwrap eth
            weth.withdraw(amount);

            // stake to lido / eth => stETH
            stEth.submit{value: amount}(address(0x00));

            // wrap stETH
            wstETH.wrap(stEth.balanceOf(address(this)));

            // add wstETH liquidity on Euler
            eToken.deposit(0, type(uint256).max);

            // borrow enough weth from Euler to payback flashloan
            dToken.borrow(0, flashLoanAmount);
        }
        // if flashloan received as part of a withdrawal
        else {
            // repay debt + withdraw collateral
            if (flashLoanAmount >= totalDebt()) {
                dToken.repay(0, type(uint256).max);
                eToken.withdraw(0, type(uint256).max);
            } else {
                dToken.repay(0, flashLoanAmount);
                eToken.withdraw(0, _ethToWstEth(amount));
            }

<<<<<<< HEAD
            // unwrap wstETH
            uint256 stEthAmount = wstETH.unwrap(wstETH.balanceOf(address(this)));
=======
            // console2.log("wstEthAmount", wstEthAmount);

            // withdraw amount wstEth(collateral)
            eTokenwstETH.withdraw(
                0,
                withdrawAll ? type(uint256).max : wstEthAmount
            );

            // console2.log("wstETH balance", wstETH.balanceOf(address(this)));

            // wstETH to stEth
            uint256 stEthAmount = wstETH.unwrap(
                wstETH.balanceOf(address(this))
            );

            // console2.log("stETH balance", stEthAmount);
            // console2.log("assets balance", stEthAmount - flashLoanAmount);

            // console2.log("eth balance prev", address(this).balance);
>>>>>>> 9f34c32a

            // stETH to eth
            curvePool.exchange(1, 0, stEthAmount, stEthAmount.mulWadDown(slippageTolerance));

            // wrap eth
            weth.deposit{value: address(this).balance}();
        }

        // payback flashloan
        asset.safeTransfer(address(balancerVault), flashLoanAmount);
    }

    // need to be able to receive eth
    receive() external payable {}

    //////////////////// INTERNAL METHODS //////////////////////////

    // @dev: the ltv at which we to take a flashloan
    function _flashloanLtv() internal view returns (uint256) {
        return ethWstEthMaxLtv.mulWadDown(borrowPercentLtv);
    }

    function _depositIntoStrategy() internal {
        uint256 amount = asset.balanceOf(address(this));

        // calculate optimum weth to flashloan
        uint256 ltv = _flashloanLtv();
        uint256 flashLoanAmount = (amount * ltv) / (1e18 - ltv);

        address[] memory tokens = new address[](1);
        tokens[0] = address(weth);

        uint256[] memory amounts = new uint256[](1);
        amounts[0] = flashLoanAmount;

        // take flashloan
        balancerVault.flashLoan(address(this), tokens, amounts, abi.encode(true, amount));

        // needed otherwise counted as profit during harvest
        totalInvested += amount;
    }

    function _withdrawToVault(uint256 amount) internal {
        // calculate the amount of weth that you have to flashloan to repay in order to withdraw 'amount' wstEth(collateral)
        uint256 flashLoanAmount = amount.mulWadDown(getLeverage() - 1e18);

        address[] memory tokens = new address[](1);
        tokens[0] = address(weth);

        uint256[] memory amounts = new uint256[](1);
        amounts[0] = flashLoanAmount;

        // take flashloan
        balancerVault.flashLoan(address(this), tokens, amounts, abi.encode(false, amount));
    }

<<<<<<< HEAD
    function _wstEthToEth(uint256 wstEthAmount) internal view returns (uint256 ethAmount) {
=======
    function wstEthToEth(uint256 wstEthAmount)
        public
        view
        returns (uint256 ethAmount)
    {
>>>>>>> 9f34c32a
        if (wstEthAmount > 0) {
            // wstETh to stEth using exchangeRate
            uint256 stEthAmount = wstETH.getStETHByWstETH(wstEthAmount);

            // stEth to eth
            (, int256 price,,,) = stEThToEthPriceFeed.latestRoundData();
            ethAmount = stEthAmount.mulWadDown(uint256(price));
        }
    }

    function _ethToWstEth(uint256 ethAmount) internal view returns (uint256 wstEthAmount) {
        if (ethAmount > 0) {
            (, int256 price,,,) = stEThToEthPriceFeed.latestRoundData();

            // eth to stEth
            uint256 stEthAmount = ethAmount.divWadDown(uint256(price));

            // stEth to wstEth
            wstEthAmount = wstETH.getWstETHByStETH(stEthAmount);
        }
    }

    function afterDeposit(uint256, uint256) internal override {}

    function beforeWithdraw(uint256 assets, uint256) internal override {
        uint256 float = asset.balanceOf(address(this));
        if (assets <= float) {
            return;
        }

        uint256 missing = assets - float;

        // needed otherwise counted as loss during harvest
        totalInvested -= missing;

        _withdrawToVault(missing);
    }
}<|MERGE_RESOLUTION|>--- conflicted
+++ resolved
@@ -133,11 +133,8 @@
 
     // total wstETH supplied as collateral (in ETH terms)
     function totalCollateralSupplied() public view returns (uint256) {
-<<<<<<< HEAD
         return _wstEthToEth(eToken.balanceOfUnderlying(address(this)));
-=======
-        return wstEthToEth(eTokenwstETH.balanceOfUnderlying(address(this)));
->>>>>>> 9f34c32a
+
     }
 
     // total eth borrowed
@@ -202,30 +199,9 @@
                 eToken.withdraw(0, _ethToWstEth(amount));
             }
 
-<<<<<<< HEAD
             // unwrap wstETH
             uint256 stEthAmount = wstETH.unwrap(wstETH.balanceOf(address(this)));
-=======
-            // console2.log("wstEthAmount", wstEthAmount);
-
-            // withdraw amount wstEth(collateral)
-            eTokenwstETH.withdraw(
-                0,
-                withdrawAll ? type(uint256).max : wstEthAmount
-            );
-
-            // console2.log("wstETH balance", wstETH.balanceOf(address(this)));
-
-            // wstETH to stEth
-            uint256 stEthAmount = wstETH.unwrap(
-                wstETH.balanceOf(address(this))
-            );
-
-            // console2.log("stETH balance", stEthAmount);
-            // console2.log("assets balance", stEthAmount - flashLoanAmount);
-
-            // console2.log("eth balance prev", address(this).balance);
->>>>>>> 9f34c32a
+
 
             // stETH to eth
             curvePool.exchange(1, 0, stEthAmount, stEthAmount.mulWadDown(slippageTolerance));
@@ -282,15 +258,12 @@
         balancerVault.flashLoan(address(this), tokens, amounts, abi.encode(false, amount));
     }
 
-<<<<<<< HEAD
-    function _wstEthToEth(uint256 wstEthAmount) internal view returns (uint256 ethAmount) {
-=======
+
     function wstEthToEth(uint256 wstEthAmount)
         public
         view
         returns (uint256 ethAmount)
     {
->>>>>>> 9f34c32a
         if (wstEthAmount > 0) {
             // wstETh to stEth using exchangeRate
             uint256 stEthAmount = wstETH.getStETHByWstETH(wstEthAmount);
