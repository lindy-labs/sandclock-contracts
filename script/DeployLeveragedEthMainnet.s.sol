// SPDX-License-Identifier: AGPL-3.0
pragma solidity ^0.8.13;

import "forge-std/console2.sol";

import {DeployLeveragedEth} from "./base/DeployLeveragedEth.sol";
import {scWETH} from "../src/steth/scWETH.sol";
import {scUSDC} from "../src/steth/scUSDC.sol";
import {sc4626} from "../src/sc4626.sol";
<<<<<<< HEAD
import {Constants as C} from "../src/lib/Constants.sol";
import {ISwapRouter} from "../src/interfaces/uniswap/ISwapRouter.sol";

contract DeployScript is DeployLeveragedEth {
    function run() external {
        _deploy();

        _postDeployment();
    }
=======
import {MainnetDeployBase} from "./base/MainnetDeployBase.sol";

contract DeployScript is MainnetDeployBase {
    function run() external returns (scWETH scWeth, scUSDC scUsdc) {
        vm.startBroadcast(deployerPrivateKey);

        scWETH.ConstructorParams memory scWethParams = scWETH.ConstructorParams({
            admin: deployerAddress,
            keeper: keeper,
            targetLtv: 0.7e18,
            slippageTolerance: 0.99e18,
            aavePool: IPool(C.AAVE_V3_POOL),
            aaveAwstEth: IAToken(C.AAVE_V3_AWSTETH_TOKEN),
            aaveVarDWeth: ERC20(C.AAVE_V3_VAR_DEBT_WETH_TOKEN),
            curveEthStEthPool: ICurvePool(C.CURVE_ETH_STETH_POOL),
            stEth: ILido(C.STETH),
            wstEth: IwstETH(C.WSTETH),
            weth: WETH(payable(C.WETH)),
            stEthToEthPriceFeed: AggregatorV3Interface(C.CHAINLINK_STETH_ETH_PRICE_FEED),
            balancerVault: IVault(C.BALANCER_VAULT)
        });

        scWeth = new scWETH(scWethParams);

        weth.deposit{value: 0.01 ether}(); // wrap 0.01 ETH into WETH
        _deposit(scWeth, 0.01 ether); // 0.01 WETH

        _transferAdminRoleToMultisig(scWeth, deployerAddress);

        scUSDC.ConstructorParams memory scUsdcParams = scUSDC.ConstructorParams({
            admin: deployerAddress,
            keeper: keeper,
            scWETH: scWeth,
            usdc: usdc,
            weth: WETH(payable(C.WETH)),
            aavePool: IPool(C.AAVE_V3_POOL),
            aavePoolDataProvider: IPoolDataProvider(C.AAVE_V3_POOL_DATA_PROVIDER),
            aaveAUsdc: IAToken(C.AAVE_V3_AUSDC_TOKEN),
            aaveVarDWeth: ERC20(C.AAVE_V3_VAR_DEBT_WETH_TOKEN),
            uniswapSwapRouter: ISwapRouter(C.UNISWAP_V3_SWAP_ROUTER),
            chainlinkUsdcToEthPriceFeed: AggregatorV3Interface(C.CHAINLINK_USDC_ETH_PRICE_FEED),
            balancerVault: IVault(C.BALANCER_VAULT)
        });
>>>>>>> 0e81ef4b

    function _postDeployment() internal {
        vm.startBroadcast(_deployerPrivateKey);

<<<<<<< HEAD
        // scWETH
        _weth.deposit{value: 0.01 ether}(); // wrap 0.01 ETH into WETH
        console2.log("eth deposited for weth");
        _deposit(_scWETH, 0.01 ether); // 0.01 WETH
        console2.log("weth deposited into wethContract");

        // scUSDC
        _swapETHForUSDC(0.01 ether);
        console2.log("eth swapped for USDC");
        _deposit(_scUSDC, _usdc.balanceOf(address(_deployerAddress))); // 0.01 ether worth of USDC
        console2.log("usdc deposited into usdcContract");

        vm.stopBroadcast();
    }

    function _deposit(sc4626 vault, uint256 amount) internal {
        vault.asset().approve(address(vault), amount);
        vault.deposit(amount, _deployerAddress);
    }

    function _swapETHForUSDC(uint256 amount) internal {
        _weth.deposit{value: amount}();
        console2.log("eth deposited for weth to swap for usdc");

        _weth.approve(address(_uniswapRouter), amount);
        console2.log("weth approved for swap to usdc");

        ISwapRouter.ExactInputSingleParams memory params = ISwapRouter.ExactInputSingleParams({
            tokenIn: address(_weth),
            tokenOut: address(_usdc),
            fee: 500, // 0.05%
            recipient: _deployerAddress,
            deadline: block.timestamp + 1000,
            amountIn: amount,
            amountOutMinimum: 0,
            sqrtPriceLimitX96: 0
        });

        _uniswapRouter.exactInputSingle(params);
        console2.log("weth swapped for usdc");
    }
=======
        _swapWethForUsdc(0.01 ether);
        _deposit(scUsdc, usdc.balanceOf(address(deployerAddress))); // 0.01 ether worth of USDC

        _transferAdminRoleToMultisig(scUsdc, deployerAddress);

        vm.stopBroadcast();
    }
>>>>>>> 0e81ef4b
}<|MERGE_RESOLUTION|>--- conflicted
+++ resolved
@@ -7,7 +7,6 @@
 import {scWETH} from "../src/steth/scWETH.sol";
 import {scUSDC} from "../src/steth/scUSDC.sol";
 import {sc4626} from "../src/sc4626.sol";
-<<<<<<< HEAD
 import {Constants as C} from "../src/lib/Constants.sol";
 import {ISwapRouter} from "../src/interfaces/uniswap/ISwapRouter.sol";
 
@@ -17,56 +16,10 @@
 
         _postDeployment();
     }
-=======
-import {MainnetDeployBase} from "./base/MainnetDeployBase.sol";
-
-contract DeployScript is MainnetDeployBase {
-    function run() external returns (scWETH scWeth, scUSDC scUsdc) {
-        vm.startBroadcast(deployerPrivateKey);
-
-        scWETH.ConstructorParams memory scWethParams = scWETH.ConstructorParams({
-            admin: deployerAddress,
-            keeper: keeper,
-            targetLtv: 0.7e18,
-            slippageTolerance: 0.99e18,
-            aavePool: IPool(C.AAVE_V3_POOL),
-            aaveAwstEth: IAToken(C.AAVE_V3_AWSTETH_TOKEN),
-            aaveVarDWeth: ERC20(C.AAVE_V3_VAR_DEBT_WETH_TOKEN),
-            curveEthStEthPool: ICurvePool(C.CURVE_ETH_STETH_POOL),
-            stEth: ILido(C.STETH),
-            wstEth: IwstETH(C.WSTETH),
-            weth: WETH(payable(C.WETH)),
-            stEthToEthPriceFeed: AggregatorV3Interface(C.CHAINLINK_STETH_ETH_PRICE_FEED),
-            balancerVault: IVault(C.BALANCER_VAULT)
-        });
-
-        scWeth = new scWETH(scWethParams);
-
-        weth.deposit{value: 0.01 ether}(); // wrap 0.01 ETH into WETH
-        _deposit(scWeth, 0.01 ether); // 0.01 WETH
-
-        _transferAdminRoleToMultisig(scWeth, deployerAddress);
-
-        scUSDC.ConstructorParams memory scUsdcParams = scUSDC.ConstructorParams({
-            admin: deployerAddress,
-            keeper: keeper,
-            scWETH: scWeth,
-            usdc: usdc,
-            weth: WETH(payable(C.WETH)),
-            aavePool: IPool(C.AAVE_V3_POOL),
-            aavePoolDataProvider: IPoolDataProvider(C.AAVE_V3_POOL_DATA_PROVIDER),
-            aaveAUsdc: IAToken(C.AAVE_V3_AUSDC_TOKEN),
-            aaveVarDWeth: ERC20(C.AAVE_V3_VAR_DEBT_WETH_TOKEN),
-            uniswapSwapRouter: ISwapRouter(C.UNISWAP_V3_SWAP_ROUTER),
-            chainlinkUsdcToEthPriceFeed: AggregatorV3Interface(C.CHAINLINK_USDC_ETH_PRICE_FEED),
-            balancerVault: IVault(C.BALANCER_VAULT)
-        });
->>>>>>> 0e81ef4b
 
     function _postDeployment() internal {
         vm.startBroadcast(_deployerPrivateKey);
 
-<<<<<<< HEAD
         // scWETH
         _weth.deposit{value: 0.01 ether}(); // wrap 0.01 ETH into WETH
         console2.log("eth deposited for weth");
@@ -80,11 +33,6 @@
         console2.log("usdc deposited into usdcContract");
 
         vm.stopBroadcast();
-    }
-
-    function _deposit(sc4626 vault, uint256 amount) internal {
-        vault.asset().approve(address(vault), amount);
-        vault.deposit(amount, _deployerAddress);
     }
 
     function _swapETHForUSDC(uint256 amount) internal {
@@ -108,13 +56,4 @@
         _uniswapRouter.exactInputSingle(params);
         console2.log("weth swapped for usdc");
     }
-=======
-        _swapWethForUsdc(0.01 ether);
-        _deposit(scUsdc, usdc.balanceOf(address(deployerAddress))); // 0.01 ether worth of USDC
-
-        _transferAdminRoleToMultisig(scUsdc, deployerAddress);
-
-        vm.stopBroadcast();
-    }
->>>>>>> 0e81ef4b
 }