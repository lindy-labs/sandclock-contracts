--- conflicted
+++ resolved
@@ -2,9 +2,6 @@
 pragma solidity ^0.8.13;
 
 import {CREATE3Script} from "./base/CREATE3Script.sol";
-<<<<<<< HEAD
-import {Constants as C} from "../src/lib/Constants.sol";
-=======
 import {ERC20} from "solmate/tokens/ERC20.sol";
 import {WETH} from "solmate/tokens/WETH.sol";
 import {IPool} from "aave-v3/interfaces/IPool.sol";
@@ -18,7 +15,6 @@
 import {AggregatorV3Interface} from "../src/interfaces/chainlink/AggregatorV3Interface.sol";
 import {IVault} from "../src/interfaces/balancer/IVault.sol";
 import {ISwapRouter} from "../src/interfaces/uniswap/ISwapRouter.sol";
->>>>>>> 74e01747
 import {scWETH} from "../src/steth/scWETH.sol";
 import {scUSDC} from "../src/steth/scUSDC.sol";
 
@@ -30,10 +26,6 @@
         address keeper = vm.envAddress("KEEPER");
 
         vm.startBroadcast(deployerPrivateKey);
-<<<<<<< HEAD
-        scWeth = new scWETH(C.WETH, address(this), targetLtv, slippageTolerance);
-        scUsdc = new scUSDC(address(this), scWeth);
-=======
 
         scWETH.ConstructorParams memory scWethParams = scWETH.ConstructorParams({
             admin: address(this),
@@ -70,7 +62,6 @@
 
         scUsdc = new scUSDC(scUsdcParams);
 
->>>>>>> 74e01747
         vm.stopBroadcast();
     }
 }