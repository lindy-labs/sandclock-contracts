--- conflicted
+++ resolved
@@ -2,123 +2,22 @@
 pragma solidity ^0.8.13;
 
 import "forge-std/console2.sol";
-import {CREATE3Script} from "./base/CREATE3Script.sol";
+import "forge-std/Test.sol";
+
 import {DeployLeveragedEth} from "./base/DeployLeveragedEth.sol";
-import {ERC20} from "solmate/tokens/ERC20.sol";
-import {WETH} from "solmate/tokens/WETH.sol";
-import {IPool} from "aave-v3/interfaces/IPool.sol";
-import {IAToken} from "aave-v3/interfaces/IAToken.sol";
-import {IPoolDataProvider} from "aave-v3/interfaces/IPoolDataProvider.sol";
-
-import {Constants as C} from "../src/lib/Constants.sol";
-import {ICurvePool} from "../src/interfaces/curve/ICurvePool.sol";
-import {ILido} from "../src/interfaces/lido/ILido.sol";
-import {IwstETH} from "../src/interfaces/lido/IwstETH.sol";
-import {AggregatorV3Interface} from "../src/interfaces/chainlink/AggregatorV3Interface.sol";
-import {IVault} from "../src/interfaces/balancer/IVault.sol";
-import {ISwapRouter} from "../src/interfaces/uniswap/ISwapRouter.sol";
-import {scWETH} from "../src/steth/scWETH.sol";
-import {scUSDC} from "../src/steth/scUSDC.sol";
-
+import {FixedPointMathLib} from "solmate/utils/FixedPointMathLib.sol";
 import {MockWETH} from "../test/mocks/MockWETH.sol";
 import {MockUSDC} from "../test/mocks/MockUSDC.sol";
-import {MockAavePool} from "../test/mocks/aave-v3/MockAavePool.sol";
-import {MockAavePoolDataProvider} from "../test/mocks/aave-v3/MockAavePoolDataProvider.sol";
-import {MockAUsdc} from "../test/mocks/aave-v3/MockAUsdc.sol";
-import {MockVarDebtWETH} from "../test/mocks/aave-v3/MockVarDebtWETH.sol";
-import {MockAwstETH} from "../test/mocks/aave-v3/MockAwstETH.sol";
-
-import {MockStETH} from "../test/mocks/lido/MockStETH.sol";
-import {MockWstETH} from "../test/mocks/lido/MockWstETH.sol";
-import {MockCurvePool} from "../test/mocks/curve/MockCurvePool.sol";
-import {MockChainlinkPriceFeed} from "../test/mocks/chainlink/MockChainlinkPriceFeed.sol";
-import {MockBalancerVault} from "../test/mocks/balancer/MockBalancerVault.sol";
-import {MockSwapRouter} from "../test/mocks/uniswap/MockSwapRouter.sol";
 
 contract DeployScript is DeployLeveragedEth {
-    function run() external {
-        deployMocks();
-<<<<<<< HEAD
-
-        scWETH.ConstructorParams memory scWethParams = scWETH.ConstructorParams({
-            admin: address(this),
-            keeper: keeper,
-            targetLtv: 0.7e18,
-            slippageTolerance: 0.99e18,
-            aavePool: aavePool,
-            aaveAwstEth: IAToken(address(aaveAwstEth)),
-            aaveVarDWeth: ERC20(address(aaveVarDWeth)),
-            curveEthStEthPool: curveEthStEthPool,
-            stEth: ILido(address(stEth)),
-            wstEth: IwstETH(address(wstEth)),
-            weth: WETH(payable(weth)),
-            stEthToEthPriceFeed: stEthToEthPriceFeed,
-            balancerVault: balancerVault
-        });
-
-        scWeth = new scWETH(scWethParams);
-
-        scUSDC.ConstructorParams memory scUsdcParams = scUSDC.ConstructorParams({
-            admin: address(this),
-            keeper: keeper,
-            scWETH: scWeth,
-            usdc: usdc,
-            weth: WETH(payable(weth)),
-            aavePool: aavePool,
-            aavePoolDataProvider: aavePoolDataProvider,
-            aaveAUsdc: IAToken(address(aaveAUsdc)),
-            aaveVarDWeth: ERC20(address(aaveVarDWeth)),
-            uniswapSwapRouter: uniswapRouter,
-            chainlinkUsdcToEthPriceFeed: usdcToEthPriceFeed,
-            balancerVault: balancerVault
-        });
-
-        scUsdc = new scUSDC(scUsdcParams);
-
-        vm.stopBroadcast();
+    function deployMockTokens () override internal {
+        weth = new MockWETH();
+        usdc = MockUSDC(0x30e2B7a907997fDC5a71E377Ece54FAae9F5392D);
     }
 
-    function deployMocks() internal {
-        weth = new MockWETH();
-        usdc = MockUSDC(0x30e2B7a907997fDC5a71E377Ece54FAae9F5392D);
-        aavePool = new MockAavePool();
-        aavePoolDataProvider = new MockAavePoolDataProvider(address(usdc), address(weth));
-        aaveAUsdc = new MockAUsdc(aavePool, usdc);
-        aaveVarDWeth = new MockVarDebtWETH(aavePool, weth);
-        stEth = new MockStETH();
-        wstEth = new MockWstETH(stEth);
-        aaveAwstEth = new MockAwstETH(aavePool, wstEth);
-        curveEthStEthPool = new MockCurvePool(stEth);
-        stEthToEthPriceFeed = new MockChainlinkPriceFeed(address(stEth), address(weth), 1e18);
-        usdcToEthPriceFeed = new MockChainlinkPriceFeed(address(usdc), address(weth), 0.001e18);
-        balancerVault = new MockBalancerVault(weth);
-        uniswapRouter = new MockSwapRouter();
-
-        console2.log("weth: contract MockWETH", address(weth));
-        console2.log("usdc: contract MockUSDC", address(usdc));
-        console2.log("aavePool: contract MockAavePool", address(aavePool));
-        console2.log("aavePoolDataProvider: contract MockAavePoolDataProvider", address(aavePoolDataProvider));
-        console2.log("aaveAUsdc: contract MockAUsdc", address(aaveAUsdc));
-        console2.log("aaveVarDWeth: contract MockVarDebtWETH", address(aaveVarDWeth));
-        console2.log("stEth: contract MockStETH", address(stEth));
-        console2.log("wstEth: contract MockWstETH", address(wstEth));
-        console2.log("aaveAwstEth: contract MockAwstETH", address(aaveAwstEth));
-        console2.log("curveEthStEthPool: contract MockCurvePool", address(curveEthStEthPool));
-        console2.log("stEthToEthPriceFeed: contract MockChainlinkPriceFeed", address(stEthToEthPriceFeed));
-        console2.log("usdcToEthPriceFeed: contract MockChainlinkPriceFeed", address(usdcToEthPriceFeed));
-        console2.log("balancerVault: contract MockBalancerVault", address(balancerVault));
-        console2.log("uniswapRouter: contract MockSwapRouter", address(uniswapRouter));
-        console2.log("");
-
-        weth.mint(address(balancerVault), 100e18);
-        weth.mint(address(aavePool), 100e18);
-        console2.log("weth: minted 100e18 to balancerVault", address(balancerVault));
-        console2.log("weth: minted 100e18 to aavePool", address(aavePool));
-
-        console2.log("NOTE: 1 mWETH = 1000 mUSDC");
-        console2.log("NOTE: 1 mstETH = 1 ETH");
-=======
+    function run() external {
+        deployMockTokens();
+        deployMocks();
         deploy();
->>>>>>> 0f8486cc
     }
 }