--- conflicted
+++ resolved
@@ -165,7 +165,6 @@
         assertEq(vault.getDebt(), debtBefore.mulWadDown(1e18 + interest), "debt with interest");
     }
 
-<<<<<<< HEAD
     function test_getLtv() public {
         uint256 amount = 10000e6;
         deal(address(usdc), address(alice), amount);
@@ -181,13 +180,13 @@
         aavePool.setUsdcWethPriceFeed(usdcToEthPriceFeed, usdc, weth);
 
         assertEq(vault.getLtv(), vault.targetLtv(), "ltv");
-=======
+    }
+
     function test_getUsdcFromWeth_precisionLoss() public {
         uint256 wethAmount = 1e13;
         uint256 wethAmountPlusSome = wethAmount + 1e10; // a bit more
         usdcToEthPriceFeed.setLatestAnswer(512640446503388);
 
         assertTrue(vault.getUsdcFromWeth(wethAmount) < vault.getUsdcFromWeth(wethAmountPlusSome), "precision loss");
->>>>>>> 789b4e4d
     }
 }