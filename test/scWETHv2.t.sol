// SPDX-License-Identifier: AGPL-3.0-only
pragma solidity ^0.8.13;

import "forge-std/Test.sol";
import "forge-std/console2.sol";

import {FixedPointMathLib} from "solmate/utils/FixedPointMathLib.sol";
import {ERC20} from "solmate/tokens/ERC20.sol";
import {Address} from "openzeppelin-contracts/utils/Address.sol";

import "../src/errors/scErrors.sol";
import {Constants as C} from "../src/lib/Constants.sol";
import {scWETHv2} from "../src/steth/scWETHv2.sol";
import {WETH} from "solmate/tokens/WETH.sol";
import {ILido} from "../src/interfaces/lido/ILido.sol";
import {IwstETH} from "../src/interfaces/lido/IwstETH.sol";
import {ICurvePool} from "../src/interfaces/curve/ICurvePool.sol";
import {IVault} from "../src/interfaces/balancer/IVault.sol";
import {IProtocolFeesCollector} from "../src/interfaces/balancer/IProtocolFeesCollector.sol";
import {sc4626} from "../src/sc4626.sol";
import {BaseV2Vault} from "../src/steth/BaseV2Vault.sol";
import {UniversalSwapper} from "../src/steth/swapper/UniversalSwapper.sol";
import {scWETHv2Helper} from "./helpers/scWETHv2Helper.sol";

import {IAdapter} from "../src/steth/IAdapter.sol";
import {AaveV3ScWethAdapter} from "../src/steth/scWethV2-adapters/AaveV3ScWethAdapter.sol";
import {CompoundV3ScWethAdapter} from "../src/steth/scWethV2-adapters/CompoundV3ScWethAdapter.sol";
<<<<<<< HEAD
import {MorphoAaveV3ScWethAdapter} from "../src/steth/scWethV2-adapters/MorphoAaveV3ScWethAdapter.sol";
=======
import {EulerScWethAdapter} from "../src/steth/scWethV2-adapters/EulerScWethAdapter.sol";
>>>>>>> ca08a37c
import {Swapper} from "../src/steth/swapper/Swapper.sol";
import {ISwapper} from "../src/steth/swapper/ISwapper.sol";
import {PriceConverter} from "../src/steth/priceConverter/PriceConverter.sol";
import {MockAdapter} from "./mocks/adapters/MockAdapter.sol";

contract scWETHv2Test is Test {
    using FixedPointMathLib for uint256;
    using Address for address;

    event Harvested(uint256 profitSinceLastHarvest, uint256 performanceFee);
    event MinFloatAmountUpdated(address indexed user, uint256 newMinFloatAmount);
    event Rebalanced(uint256 totalCollateral, uint256 totalDebt, uint256 floatBalance);
    event SuppliedAndBorrowed(uint256 adapterId, uint256 supplyAmount, uint256 borrowAmount);
    event RepaidAndWithdrawn(uint256 adapterId, uint256 repayAmount, uint256 withdrawAmount);
    event WithdrawnToVault(uint256 amount);

    address constant keeper = address(0x05);
    address constant alice = address(0x06);
    address constant treasury = address(0x07);
    uint256 boundMinimum = 1.5 ether; // below this amount, aave doesn't count it as collateral

    address admin = address(this);
    scWETHv2 vault;
    scWETHv2Helper vaultHelper;
    PriceConverter priceConverter;

    uint256 maxLtv;
    WETH weth;
    ILido stEth;
    IwstETH wstEth;
    uint256 minimumFloatAmount;

    mapping(IAdapter => uint256) targetLtv;

    uint256 aaveV3AdapterId;
    uint256 compoundV3AdapterId;
    uint256 morphoAdapterId;

    IAdapter aaveV3Adapter;
    IAdapter compoundV3Adapter;
    IAdapter morphoAdapter;

    uint256 flashLoanFeePercent;

    constructor() Test() {
<<<<<<< HEAD
        vm.createSelectFork(vm.envString("RPC_URL_MAINNET"));
        _setUp(17579069);
=======
        mainnetFork = vm.createSelectFork(vm.envString("RPC_URL_MAINNET"));
>>>>>>> ca08a37c
    }

    function _setUp(uint256 _blockNumber) internal {
        vm.rollFork(_blockNumber);

        weth = WETH(payable(C.WETH));
        stEth = ILido(C.STETH);
        wstEth = IwstETH(C.WSTETH);

        priceConverter = new PriceConverter(address(this));
        vault = new scWETHv2(admin, keeper, weth, new SwapperHarness(), priceConverter);
        vaultHelper = new scWETHv2Helper(vault, priceConverter);
        minimumFloatAmount = vault.minimumFloatAmount();

        _setupAdapters();

        targetLtv[aaveV3Adapter] = 0.7e18;
        targetLtv[compoundV3Adapter] = 0.7e18;
        targetLtv[morphoAdapter] = 0.7e18;
    }

    function _setupAdapters() internal {
        aaveV3Adapter = new AaveV3ScWethAdapter();
        compoundV3Adapter = new CompoundV3ScWethAdapter();
        morphoAdapter = new MorphoAaveV3ScWethAdapter();

        vault.addAdapter(aaveV3Adapter);
        vault.addAdapter(morphoAdapter);
        vault.addAdapter(compoundV3Adapter);

        aaveV3AdapterId = aaveV3Adapter.id();
        compoundV3AdapterId = compoundV3Adapter.id();
        morphoAdapterId = morphoAdapter.id();
    }

    function test_constructor() public {
<<<<<<< HEAD
        // next line was added to include constructor in coverage
=======
        _setUp(BLOCK_AFTER_EULER_EXPLOIT);

        // line added to include constructor in coverage
>>>>>>> ca08a37c
        vault = new scWETHv2(admin, keeper, WETH(payable(C.WETH)), new SwapperHarness(), priceConverter);

        assertEq(vault.hasRole(vault.DEFAULT_ADMIN_ROLE(), admin), true, "admin role not set");
        assertEq(vault.hasRole(vault.KEEPER_ROLE(), keeper), true, "keeper role not set");
        assertEq(address(vault.asset()), C.WETH);
        assertEq(address(vault.balancerVault()), C.BALANCER_VAULT);
    }

    function test_whiteListOutToken() public {
        assertEq(vault.isTokenWhitelisted(vault.asset()), true, "Asset token not whitelisted");
        assertEq(vault.isTokenWhitelisted(ERC20(C.WSTETH)), true, "WstEth token not whitelisted");

        vm.expectRevert(CallerNotAdmin.selector);
        vm.prank(alice);
        vault.whiteListToken(ERC20(C.USDC), true);

        vm.expectRevert(ZeroAddress.selector);
        vault.whiteListToken(ERC20(address(0x00)), true);

        vault.whiteListToken(ERC20(C.USDC), true);
        assertEq(vault.isTokenWhitelisted(ERC20(C.USDC)), true);

        vault.whiteListToken(ERC20(C.USDC), false);
        assertEq(vault.isTokenWhitelisted(ERC20(C.USDC)), false);
    }

    function test_swapTokens_TokenOutNotAllowed() public {
<<<<<<< HEAD
=======
        _setUp(BLOCK_AFTER_EULER_EXPLOIT);
>>>>>>> ca08a37c
        uint256 amount = 10 ether;
        _depositToVault(address(this), amount);

        vm.expectRevert(abi.encodeWithSelector(TokenOutNotAllowed.selector, C.USDC));
<<<<<<< HEAD
        vm.prank(keeper);
=======
        hoax(keeper);
>>>>>>> ca08a37c
        vault.swapTokens(address(weth), C.USDC, amount, 0, "");
    }

    function test_addAdapter() public {
        IAdapter dummyAdapter = new AaveV3ScWethAdapter();
        // must fail if not called by admin
        vm.expectRevert(CallerNotAdmin.selector);
        vm.prank(alice);
        vault.addAdapter(dummyAdapter);

        // must fail if same adapter is added again (if adapter id is not unique)
        vm.expectRevert(abi.encodeWithSelector(ProtocolInUse.selector, dummyAdapter.id()));
        vault.addAdapter(dummyAdapter);

        uint256 id = IAdapter(dummyAdapter).id();
        vault.removeAdapter(id, false);
        vault.addAdapter(dummyAdapter);
        assertEq(vault.getAdapter(dummyAdapter.id()), address(dummyAdapter), "adapter not added to protocolAdapters");
        assertEq(vault.isSupported(id), true, "adapter not added to supportedProtocols");
        // Approvals
        assertEq(ERC20(C.WSTETH).allowance(address(vault), C.AAVE_V3_POOL), type(uint256).max, "allowance not set");
        assertEq(ERC20(C.WETH).allowance(address(vault), C.AAVE_V3_POOL), type(uint256).max, "allowance not set");
    }

    function test_removeAdapter_reverts() public {
        uint256 id = aaveV3AdapterId;
        // must revert if not called by admin
        vm.expectRevert(CallerNotAdmin.selector);
        vm.prank(alice);
        vault.removeAdapter(id, false);

        // must revert if protocol not supported
        vm.expectRevert(abi.encodeWithSelector(ProtocolNotSupported.selector, 69));
        vault.removeAdapter(69, false);

        uint256 deposit = 10 ether;
        _depositToVault(address(this), deposit);
        uint256 investAmount = deposit - minimumFloatAmount;
        (bytes[] memory callData,, uint256 totalFlashLoanAmount) = _getInvestParams(investAmount, 0.6e18, 0, 0.4e18);

        // must revert if protocol has funds deposited in it
        vm.prank(keeper);
        vault.rebalance(investAmount, totalFlashLoanAmount, callData);

        vm.expectRevert(abi.encodeWithSelector(ProtocolInUse.selector, id));
        vault.removeAdapter(id, false);

        // must not revert if force is true
        vault.removeAdapter(id, true);
        assertEq(vault.getAdapter(id), address(0x00), "adapter not removed from protocolAdapters");
        assertEq(vault.isSupported(id), false, "adapter not removed from supportedProtocols");
    }

    function test_removeAdapter() public {
        uint256 id = aaveV3AdapterId;
        vault.removeAdapter(id, false);
        _removeAdapterChecks(id, C.AAVE_V3_POOL);

        id = compoundV3AdapterId;
        vault.removeAdapter(id, false);
        _removeAdapterChecks(id, C.COMPOUND_V3_COMET_WETH);
    }

    function test_claimRewards() public {
        uint256 rewardAmount = 100e18;
        MockAdapter mockAdapter = new MockAdapter(ERC20(C.EULER_REWARDS_TOKEN));
        deal(C.EULER_REWARDS_TOKEN, mockAdapter.rewardsHolder(), rewardAmount);
        vault.addAdapter(mockAdapter);

        uint256 id = mockAdapter.id();

        vm.expectRevert(CallerNotKeeper.selector);
        vault.claimRewards(id, abi.encode(rewardAmount));

        assertEq(ERC20(C.EULER_REWARDS_TOKEN).balanceOf(address(vault)), 0, "vault has EULER balance");
        vm.prank(keeper);
        vault.claimRewards(id, abi.encode(rewardAmount));
        assertEq(ERC20(C.EULER_REWARDS_TOKEN).balanceOf(address(vault)), rewardAmount, "vault has no EULER balance");
    }

    function _removeAdapterChecks(uint256 _id, address _pool) internal {
        assertEq(vault.getAdapter(_id), address(0x00), "adapter not removed from protocolAdapters");
        assertEq(vault.isSupported(_id), false, "adapter not removed from supportedProtocols");

        assertEq(ERC20(C.WSTETH).allowance(address(vault), _pool), 0, "allowance not revoked");
        assertEq(ERC20(C.WETH).allowance(address(vault), _pool), 0, "allowance not revoked");
    }

    function test_setSlippageTolerance() public {
        vault.setSlippageTolerance(0.5e18);
        assertEq(vault.slippageTolerance(), 0.5e18, "slippageTolerance not set");

        // revert if called by another user
        vm.expectRevert(CallerNotAdmin.selector);
        vm.prank(alice);
        vault.setSlippageTolerance(0.5e18);

        vm.expectRevert(InvalidSlippageTolerance.selector);
        vault.setSlippageTolerance(1.1e18);
    }

    function test_setMinimumFloatAmount() public {
        uint256 newMinimumFloatAmount = 69e18;

        vm.expectEmit(true, true, true, true);
        emit MinFloatAmountUpdated(address(this), newMinimumFloatAmount);

        vault.setMinimumFloatAmount(newMinimumFloatAmount);
        assertEq(vault.minimumFloatAmount(), newMinimumFloatAmount);

        // revert if called by another user
        vm.expectRevert(CallerNotAdmin.selector);
        vm.prank(alice);
        vault.setMinimumFloatAmount(newMinimumFloatAmount);
    }

    function test_receiveFlashLoan_InvalidFlashLoanCaller() public {
        address[] memory empty;
        uint256[] memory amounts = new uint256[](1);
        amounts[0] = 1;
        vm.expectRevert(InvalidFlashLoanCaller.selector);
        vault.receiveFlashLoan(empty, amounts, amounts, abi.encode(1));
    }

    function test_receiveFlashLoan_FailsIfInitiatorIsNotVault() public {
        IVault balancer = IVault(C.BALANCER_VAULT);
        address[] memory tokens = new address[](1);
        uint256[] memory amounts = new uint256[](1);

        tokens[0] = address(weth);
        amounts[0] = 100e18;

        vm.expectRevert(InvalidFlashLoanCaller.selector);
        balancer.flashLoan(address(vault), tokens, amounts, abi.encode(0, 0));
    }

    function test_swapTokens_EulerToWeth() public {
<<<<<<< HEAD
=======
        _setUp(17322802);

>>>>>>> ca08a37c
        uint256 expectedWethAmount = 988320853404199400;

        bytes memory swapData =
            hex"6af479b2000000000000000000000000000000000000000000000000000000000000008000000000000000000000000000000000000000000000003635c9adc5dea000000000000000000000000000000000000000000000000000000d941bdaa15b045e0000000000000000000000000000000000000000000000000000000000000000000000000000000000000000000000000000000000000000000000000000002bd9fcd98c322942075a5c3860693e9f4f03aae07b002710c02aaa39b223fe8d0a0e5c4f27ead9083c756cc2000000000000000000000000000000000000000000869584cd000000000000000000000000100000000000000000000000000000000000001100000000000000000000000000000000000000000000007992ffbce5646cdd8a";

        uint256 eulerAmount = 1000e18;
        deal(C.EULER_REWARDS_TOKEN, address(vault), eulerAmount);

        vm.expectRevert(CallerNotKeeper.selector);
        vault.swapTokens(C.EULER_REWARDS_TOKEN, C.WETH, eulerAmount, 0, swapData);

<<<<<<< HEAD
        vm.prank(keeper);
=======
        hoax(keeper);
>>>>>>> ca08a37c
        vault.swapTokens(C.EULER_REWARDS_TOKEN, C.WETH, eulerAmount, 0, swapData);

        assertGe(weth.balanceOf(address(vault)), expectedWethAmount, "weth not received");
        assertEq(ERC20(C.EULER_REWARDS_TOKEN).balanceOf(address(vault)), 0, "euler token not transferred out");
    }

    function test_swapTokens_WstEthToWeth() public {
<<<<<<< HEAD
=======
        _setUp(17323024);

>>>>>>> ca08a37c
        uint256 wstEthAmount = 10 ether;
        uint256 expectedWethAmount = 11115533999999999999;
        bytes memory swapData =
            hex"6af479b200000000000000000000000000000000000000000000000000000000000000800000000000000000000000000000000000000000000000008ac7230489e800000000000000000000000000000000000000000000000000009a774c31cfce1ae70000000000000000000000000000000000000000000000000000000000000000000000000000000000000000000000000000000000000000000000000000002b7f39c581f595b53c5cb19bd0b3f8da6c935e2ca00001f4c02aaa39b223fe8d0a0e5c4f27ead9083c756cc2000000000000000000000000000000000000000000869584cd00000000000000000000000010000000000000000000000000000000000000110000000000000000000000000000000000000000000000513368369c646ce7f5";

        deal(address(wstEth), address(vault), wstEthAmount);
        vm.prank(keeper);
        vault.swapTokens(address(wstEth), C.WETH, wstEthAmount, 0, swapData);

        assertGe(weth.balanceOf(address(vault)), expectedWethAmount, "weth not received");
        assertEq(wstEth.balanceOf(address(vault)), 0, "wstEth not transferred out");
    }

    function test_supplyAndBorrow() public {
        uint256 supplyAmount = 100 ether;
        uint256 borrowAmount = supplyAmount / 2;
        deal(address(wstEth), address(vault), supplyAmount);

        // revert if called by another user
        vm.expectRevert(CallerNotKeeper.selector);
        vault.supplyAndBorrow(aaveV3AdapterId, supplyAmount, borrowAmount);

        vm.expectEmit(true, true, true, true);
        emit SuppliedAndBorrowed(aaveV3AdapterId, supplyAmount, borrowAmount);

        vm.prank(keeper);
        vault.supplyAndBorrow(aaveV3AdapterId, supplyAmount, borrowAmount);

        assertEq(ERC20(C.WSTETH).balanceOf(address(vault)), 0, "wstEth not supplied");
        assertEq(ERC20(C.WETH).balanceOf(address(vault)), borrowAmount, "weth not borrowed");
    }

    function test_repayAndWithdraw() public {
        uint256 supplyAmount = 100 ether;
        uint256 borrowAmount = supplyAmount / 2;
        deal(address(wstEth), address(vault), supplyAmount);

        vm.prank(keeper);
        vault.supplyAndBorrow(aaveV3AdapterId, supplyAmount, borrowAmount);

        // revert if called by another user
        vm.prank(alice);
        vm.expectRevert(CallerNotKeeper.selector);
        vault.repayAndWithdraw(aaveV3AdapterId, supplyAmount, borrowAmount);

        vm.startPrank(keeper);
        vm.expectEmit(true, true, true, true);
        emit RepaidAndWithdrawn(aaveV3AdapterId, borrowAmount, supplyAmount);
        vault.repayAndWithdraw(aaveV3AdapterId, borrowAmount, supplyAmount);

        assertEq(ERC20(C.WSTETH).balanceOf(address(vault)), supplyAmount, "wstEth not withdrawn");
        assertEq(ERC20(C.WETH).balanceOf(address(vault)), 0, "weth not repaid");
    }

    function test_invest_FloatBalanceTooLow() public {
        uint256 deposit = 100 ether;
        _depositToVault(address(this), deposit);

        uint256 investAmount = deposit - minimumFloatAmount + 1;

        (bytes[] memory callData,, uint256 totalFlashLoanAmount) = _getInvestParams(investAmount, 0.6e18, 0, 0.4e18);

        // deposit into strategy
        vm.prank(keeper);
        vm.expectRevert(abi.encodeWithSelector(FloatBalanceTooLow.selector, minimumFloatAmount - 1, minimumFloatAmount));
        vault.rebalance(investAmount, totalFlashLoanAmount, callData);
    }

    function test_invest_TooMuch() public {
        uint256 deposit = 100 ether;
        _depositToVault(address(this), deposit);

        uint256 investAmount = deposit + 1;

        (bytes[] memory callData,, uint256 totalFlashLoanAmount) = _getInvestParams(investAmount, 0.6e18, 0, 0.4e18);

        // deposit into strategy
        vm.prank(keeper);
        vm.expectRevert(InsufficientDepositBalance.selector);
        vault.rebalance(investAmount, totalFlashLoanAmount, callData);
    }

    function test_deposit_eth(uint256 amount) public {
        amount = bound(amount, boundMinimum, 1e21);
        vm.deal(address(this), amount);

        assertEq(weth.balanceOf(address(this)), 0);
        assertEq(address(this).balance, amount);

        vault.deposit{value: amount}(address(this));

        assertEq(address(this).balance, 0, "eth not transferred from user");
        assertEq(vault.balanceOf(address(this)), amount, "shares not minted");
        assertEq(weth.balanceOf(address(vault)), amount, "weth not transferred to vault");

        vm.expectRevert("ZERO_SHARES");
        vault.deposit{value: 0}(address(this));
    }

    function test_maxLtv() public {
        assertEq(aaveV3Adapter.getMaxLtv(), 0.9e18, "aaveV3 Max Ltv Error");
        assertEq(compoundV3Adapter.getMaxLtv(), 0.9e18, "compoundV3 Max Ltv Error");
    }

    function test_deposit_withdraw(uint256 amount) public {
        amount = bound(amount, boundMinimum, 1e27);
        vm.deal(address(this), amount);
        weth.deposit{value: amount}();
        weth.approve(address(vault), amount);

        uint256 preDepositBal = weth.balanceOf(address(this));

        vault.deposit(amount, address(this));

        _floatCheck();
        _depositChecks(amount, preDepositBal);

        vault.withdraw(amount, address(this), address(this));

        _redeemChecks(preDepositBal);
    }

    function test_deposit_redeem(uint256 amount) public {
        amount = bound(amount, boundMinimum, 1e27);
        vm.deal(address(this), amount);
        weth.deposit{value: amount}();
        weth.approve(address(vault), amount);

        uint256 preDepositBal = weth.balanceOf(address(this));

        vault.deposit(amount, address(this));

        _floatCheck();
        _depositChecks(amount, preDepositBal);

        vault.redeem(vault.balanceOf(address(this)), address(this), address(this));

        _redeemChecks(preDepositBal);
    }

    function test_withdraw_by_others(uint256 amount) public {
        amount = bound(amount, boundMinimum, 1e27);
        _depositToVault(address(this), amount);

        uint256 giftAmount;
        giftAmount = bound(giftAmount, 1, amount - 1);
        vault.approve(alice, giftAmount);

        vm.startPrank(alice);
        vault.withdraw(giftAmount, alice, address(this));
        assertEq(vault.totalAssets(), amount - giftAmount);
        assertEq(vault.balanceOf(alice), 0);
        assertEq(weth.balanceOf(address(alice)), giftAmount);

        vm.expectRevert();
        vault.withdraw(giftAmount, alice, address(this)); // no shares anymore
    }

    function test_redeem_by_others(uint256 amount) public {
        amount = bound(amount, boundMinimum, 1e27);
        _depositToVault(address(this), amount);

        uint256 giftAmount;
        giftAmount = bound(giftAmount, 1, amount - 1);
        vault.approve(alice, giftAmount);

        vm.startPrank(alice);
        vault.redeem(giftAmount, alice, address(this));
        assertEq(vault.totalAssets(), amount - giftAmount);
        assertEq(vault.balanceOf(alice), 0);
        assertEq(weth.balanceOf(address(alice)), giftAmount);

        vm.expectRevert();
        vault.redeem(giftAmount, alice, address(this)); // no shares anymore
    }

    function test_withdraw_maintainsFloat() public {
        uint256 amount = vault.minimumFloatAmount() * 5;
        _depositToVault(address(this), amount);

        // invest & create position on aave v3
        uint256 investAmount = amount - vault.minimumFloatAmount();
        uint256 flashLoanAmount = _calcSupplyBorrowFlashLoanAmount(aaveV3Adapter, investAmount);
        uint256 aaveV3SupplyAmount = priceConverter.ethToWstEth(investAmount + flashLoanAmount).mulWadDown(0.99e18);

        bytes[] memory callData = new bytes[](2);

        callData[0] = abi.encodeCall(scWETHv2.swapWethToWstEth, (investAmount + flashLoanAmount));
        callData[1] = abi.encodeCall(scWETHv2.supplyAndBorrow, (aaveV3AdapterId, aaveV3SupplyAmount, flashLoanAmount));

        vm.prank(keeper);
        vault.rebalance(investAmount, flashLoanAmount, callData);

        // withdraw more than what is already in the vault as float
        vault.withdraw(weth.balanceOf(address(vault)) + 1, address(this), address(this));

        _floatCheck();

        // withdraw everything to ensure minimum float logic doesn't apply for the vault's only/last user
        vault.redeem(vault.balanceOf(address(this)), address(this), address(this));

        assertApproxEqRel(weth.balanceOf(address(this)), amount, 0.015e18, "user's end balance");
    }

    function test_redeem_zero() public {
        vm.expectRevert("ZERO_ASSETS");
        vault.redeem(0, address(this), address(this));
    }

    function test_rebalance_emitsEvent() public {
        uint256 amount = 100 ether;
        _depositToVault(address(this), amount);

        uint256 investAmount = amount - minimumFloatAmount;

        (bytes[] memory callData, uint256 totalSupplyAmount, uint256 totalFlashLoanAmount) =
            _getInvestParams(investAmount, 0.6e18, 0, 0.4e18);

        vm.expectEmit(true, true, true, false);
        emit Rebalanced(totalSupplyAmount, totalFlashLoanAmount, minimumFloatAmount);

        vm.prank(keeper);
        vault.rebalance(investAmount, totalFlashLoanAmount, callData);
    }

    function test_invest_basic(uint256 amount) public {
        amount = bound(amount, boundMinimum, 15000 ether);
        _depositToVault(address(this), amount);
        _depositChecks(amount, amount);

        uint256 investAmount = amount - minimumFloatAmount;

        (bytes[] memory callData, uint256 totalSupplyAmount, uint256 totalFlashLoanAmount) =
            _getInvestParams(investAmount, 0.6e18, 0, 0.4e18);

        // deposit into strategy
        vm.prank(keeper);
        vault.rebalance(investAmount, totalFlashLoanAmount, callData);

        _floatCheck();

        _investChecks(investAmount, priceConverter.wstEthToEth(totalSupplyAmount), totalFlashLoanAmount, 0.6e18, 0.4e18);
    }

    function test_invest_withNonZeroFlashLoanFees() public {
        flashLoanFeePercent = 5e15; // 0.5%

        IProtocolFeesCollector balancerFeeContract = IProtocolFeesCollector(C.BALANCER_FEES_COLLECTOR);

        // change balancer flashloan fees percentage
        vm.prank(C.BALANCER_ADMIN);
        balancerFeeContract.setFlashLoanFeePercentage(flashLoanFeePercent);
        assertEq(balancerFeeContract.getFlashLoanFeePercentage(), flashLoanFeePercent);

        uint256 amount = 1000 ether;
        _depositToVault(address(this), amount);

        uint256 initialBalance = weth.balanceOf(address(balancerFeeContract));

        uint256 investAmount = amount - minimumFloatAmount;
        (bytes[] memory callData,, uint256 totalFlashLoanAmount) = _getInvestParams(investAmount, 0.6e18, 0, 0.4e18);

        // must not revert (would have reverted if scWETHv2 was not paying fees)
        vm.prank(keeper);
        vault.rebalance(investAmount, totalFlashLoanAmount, callData);

        // assert fees has been paid
        uint256 expectedFees = totalFlashLoanAmount.mulWadUp(flashLoanFeePercent);
        assertEq(weth.balanceOf(address(balancerFeeContract)) - initialBalance, expectedFees, "Balancer Fees not paid");
    }

    function test_disinvest_usingMulticallsAndZeroExSwap() public {
        uint256 amount = 100 ether;
        _depositToVault(address(this), amount);

        uint256 investAmount = amount - minimumFloatAmount;
        uint256 stEthRateTolerance = 0.998e18;
        uint256 compoundV3FlashLoanAmount = _calcSupplyBorrowFlashLoanAmount(compoundV3Adapter, investAmount);
        uint256 compoundV3SupplyAmount =
            priceConverter.ethToWstEth(investAmount + compoundV3FlashLoanAmount).mulWadDown(stEthRateTolerance);

        uint256 minimumDust = amount.mulWadDown(0.01e18) + (amount - investAmount);

        bytes[] memory callData = new bytes[](2);
        callData[0] =
            abi.encodeWithSelector(scWETHv2.swapWethToWstEth.selector, investAmount + compoundV3FlashLoanAmount);
        callData[1] = abi.encodeWithSelector(
            scWETHv2.supplyAndBorrow.selector, compoundV3AdapterId, compoundV3SupplyAmount, compoundV3FlashLoanAmount
        );

        // deposit into strategy
        vm.prank(keeper);
        vault.rebalance(investAmount, compoundV3FlashLoanAmount, callData);

        assertLt(weth.balanceOf(address(vault)), minimumDust, "weth dust after invest");
        assertLt(wstEth.balanceOf(address(vault)), minimumDust, "wstEth dust after invest");

        uint256 wstEthAmountToWithdraw = 10 ether;
        uint256 expectedWethAmountAfterSwap = 11115533999999999999;
        bytes memory swapData =
            hex"6af479b200000000000000000000000000000000000000000000000000000000000000800000000000000000000000000000000000000000000000008ac7230489e800000000000000000000000000000000000000000000000000009a774c31cfce1ae70000000000000000000000000000000000000000000000000000000000000000000000000000000000000000000000000000000000000000000000000000002b7f39c581f595b53c5cb19bd0b3f8da6c935e2ca00001f4c02aaa39b223fe8d0a0e5c4f27ead9083c756cc2000000000000000000000000000000000000000000869584cd00000000000000000000000010000000000000000000000000000000000000110000000000000000000000000000000000000000000000513368369c646ce7f5";

        compoundV3FlashLoanAmount = expectedWethAmountAfterSwap;

        uint256 assets = vault.totalAssets();
        uint256 leverage = vaultHelper.getLeverage();

        callData = new bytes[](2);
        callData[0] = abi.encodeWithSelector(
            scWETHv2.repayAndWithdraw.selector, compoundV3AdapterId, expectedWethAmountAfterSwap, wstEthAmountToWithdraw
        );

        // swap wstEth to weth using zeroEx swap
        callData[1] = abi.encodeWithSelector(
            BaseV2Vault.swapTokens.selector, wstEth, ERC20(C.WETH), wstEthAmountToWithdraw, 0, swapData
        );

        vm.prank(keeper);
        vault.rebalance(0, expectedWethAmountAfterSwap, callData);

        _floatCheck();

        assertLt(weth.balanceOf(address(vault)), minimumDust, "weth dust after disinvest");
        assertLt(wstEth.balanceOf(address(vault)), minimumDust, "wstEth dust after disinvest");
        assertApproxEqRel(vault.totalAssets(), assets, 0.001e18, "disinvest must not change total assets");
        assertGe(leverage, vaultHelper.getLeverage(), "leverage not decreased after disinvest");
    }

    function test_deposit_invest_withdraw(uint256 amount) public {
        amount = bound(amount, boundMinimum, 5000 ether);

        uint256 shares = _depositToVault(address(this), amount);

        uint256 investAmount = amount - minimumFloatAmount;

        (bytes[] memory callData,, uint256 totalFlashLoanAmount) = _getInvestParams(investAmount, 1e18, 0, 0);

        // deposit into strategy
        vm.prank(keeper);
        vault.rebalance(investAmount, totalFlashLoanAmount, callData);

        uint256 userBalance = vault.convertToAssets(shares);

        vault.withdraw(userBalance, address(this), address(this));

        assertEq(vault.convertToAssets(10 ** vault.decimals()), 1e18);
        assertEq(vault.balanceOf(address(this)), 0, "shares");
        assertApproxEqRel(weth.balanceOf(address(this)), userBalance, 0.01e18, "weth balance after withdraw error");
    }

    function test_deposit_invest_redeem(uint256 amount) public {
        amount = bound(amount, boundMinimum, 1000 ether);
        uint256 shares = _depositToVault(address(this), amount);
        _depositChecks(amount, amount);

        uint256 investAmount = amount - minimumFloatAmount;

        (bytes[] memory callData,, uint256 totalFlashLoanAmount) = _getInvestParams(investAmount, 1e18, 0, 0);

        // deposit into strategy
        vm.prank(keeper);
        vault.rebalance(investAmount, totalFlashLoanAmount, callData);

        assertApproxEqRel(vault.totalAssets(), amount, 0.01e18, "totalAssets error");
        assertEq(vault.balanceOf(address(this)), shares, "shares error");
        assertApproxEqRel(vault.convertToAssets(shares), amount, 0.01e18, "convertToAssets error");

        vault.redeem(shares, address(this), address(this));

        assertEq(vault.convertToAssets(10 ** vault.decimals()), 1e18);
        assertEq(vault.balanceOf(address(this)), 0, "shares after redeem error");
        assertEq(vault.convertToAssets(vault.balanceOf(address(this))), 0, "convertToAssets after redeem error");
        assertApproxEqRel(weth.balanceOf(address(this)), amount, 0.015e18, "weth balance after redeem error");
    }

    function test_withdrawToVault(uint256 amount) public {
        amount = bound(amount, boundMinimum, 10000 ether);
        uint256 maxAssetsDelta = 0.015e18;
        _depositToVault(address(this), amount);
        _depositChecks(amount, amount);

        uint256 investAmount = amount - minimumFloatAmount;

        (bytes[] memory callData,, uint256 totalFlashLoanAmount) = _getInvestParams(investAmount, 1e18, 0, 0);

        // deposit into strategy
        vm.prank(keeper);
        vault.rebalance(investAmount, totalFlashLoanAmount, callData);

        uint256 assets = priceConverter.wstEthToEth(vault.totalCollateral()) - vault.totalDebt();
        uint256 floatBalance = amount - investAmount;

        assertEq(weth.balanceOf(address(vault)), floatBalance, "float amount error");

        uint256 ltv = vaultHelper.getLtv();
        uint256 lev = vaultHelper.getLeverage();

        // test event
        vm.expectEmit(true, true, false, false);
        emit WithdrawnToVault(assets / 2);

        vm.prank(keeper);
        vault.withdrawToVault(assets / 2);

        _floatCheck();

        // net ltv and leverage must not change after withdraw
        assertApproxEqRel(vaultHelper.getLtv(), ltv, 0.001e18, "ltv changed after withdraw");
        assertApproxEqRel(vaultHelper.getLeverage(), lev, 0.001e18, "leverage changed after withdraw");
        assertApproxEqRel(
            weth.balanceOf(address(vault)) - floatBalance, assets / 2, maxAssetsDelta, "assets not withdrawn"
        );
        assertApproxEqRel(vault.totalInvested(), investAmount - (assets / 2), 0.001e18, "totalInvested not reduced");

        // withdraw the remaining assets
        vm.prank(keeper);
        vault.withdrawToVault(assets / 2);

        _floatCheck();

        uint256 dust = 100;
        assertLt(vault.totalDebt(), dust, "test_withdrawToVault getDebt error");
        assertLt(priceConverter.wstEthToEth(vault.totalCollateral()), dust, "test_withdrawToVault getCollateral error");
        assertApproxEqRel(
            weth.balanceOf(address(vault)) - floatBalance, assets, maxAssetsDelta, "test_withdrawToVault asset balance"
        );
        assertApproxEqRel(vault.totalInvested(), investAmount - assets, 0.001e18, "totalInvested not reduced");
    }

    // we decrease ltv in case of a loss, since the ltv goes higher than the target ltv in such a scenario
    function test_disinvest(uint256 amount) public {
        amount = bound(amount, 2 ether, 1000 ether);
        _depositToVault(address(this), amount);

        uint256 investAmount = amount - minimumFloatAmount;

        uint256 minimumDust = amount.mulWadDown(0.01e18) + (amount - investAmount);

        (bytes[] memory callData,, uint256 totalFlashLoanAmount) = _getInvestParams(investAmount, 0.9e18, 0, 0.1e18);

        vm.prank(keeper);
        vault.rebalance(investAmount, totalFlashLoanAmount, callData);

        assertLt(weth.balanceOf(address(vault)), minimumDust, "weth dust after invest");
        assertLt(wstEth.balanceOf(address(vault)), minimumDust, "wstEth dust after invest");

        uint256 aaveV3Ltv = vaultHelper.getLtv(aaveV3Adapter);
        uint256 compoundLtv = vaultHelper.getLtv(compoundV3Adapter);

        // disinvest to decrease the ltv on each protocol
        uint256 ltvDecrease = 0.1e18;

        uint256 aaveV3Allocation = vaultHelper.allocationPercent(aaveV3Adapter);
        uint256 compoundAllocation = vaultHelper.allocationPercent(compoundV3Adapter);

        (callData, totalFlashLoanAmount) = _getDisInvestParams(aaveV3Ltv - ltvDecrease, compoundLtv - ltvDecrease);

        uint256 assets = vault.totalAssets();
        uint256 lev = vaultHelper.getLeverage();
        uint256 ltv = vaultHelper.getLtv();

        vm.prank(keeper);
        vault.rebalance(0, totalFlashLoanAmount, callData);

        _floatCheck();

        assertApproxEqRel(
            vaultHelper.getLtv(aaveV3Adapter), aaveV3Ltv - ltvDecrease, 0.0000001e18, "aavev3 ltv not decreased"
        );
        assertApproxEqRel(
            vaultHelper.getLtv(compoundV3Adapter),
            compoundLtv - ltvDecrease,
            0.0000001e18,
            "compoundLtv ltv not decreased"
        );
        assertApproxEqRel(vaultHelper.getLtv(), ltv - ltvDecrease, 0.01e18, "net ltv not decreased");

        assertLt(weth.balanceOf(address(vault)), minimumDust, "weth dust after disinvest");
        assertLt(wstEth.balanceOf(address(vault)), minimumDust, "wstEth dust after disinvest");
        assertApproxEqRel(vault.totalAssets(), assets, 0.005e18, "disinvest must not change total assets");
        assertGe(lev - vaultHelper.getLeverage(), 0.4e18, "leverage not decreased after disinvest");

        // allocations must not change
        assertApproxEqRel(
            vaultHelper.allocationPercent(aaveV3Adapter),
            aaveV3Allocation,
            0.001e18,
            "aavev3 allocation must not change"
        );
        assertApproxEqRel(
            vaultHelper.allocationPercent(compoundV3Adapter),
            compoundAllocation,
            0.001e18,
            "compound allocation must not change"
        );
    }

    function test_reallocate_fromHigherLtvMarket_toLowerLtvMarket() public {
        uint256 amount = 1001 ether;
        _depositToVault(address(this), amount);

        uint256 investAmount = (amount - minimumFloatAmount).mulWadUp(0.9999e18);

        uint256 aaveV3Allocation = 0.7e18;
        uint256 compoundAllocation = 0.3e18;

        (bytes[] memory callData,, uint256 totalFlashLoanAmount) =
            _getInvestParams(investAmount, aaveV3Allocation, 0, compoundAllocation);

        vm.prank(keeper);
        vault.rebalance(investAmount, totalFlashLoanAmount, callData);

        uint256 aaveV3Assets = vaultHelper.getAssets(aaveV3Adapter);
        uint256 compoundAssets = vaultHelper.getAssets(compoundV3Adapter);
        uint256 totalAssets = vault.totalAssets();
        uint256 aaveV3Ltv = vaultHelper.getLtv(aaveV3Adapter);
        uint256 compoundLtv = vaultHelper.getLtv(compoundV3Adapter);

        uint256 reallocationAmount = investAmount.mulWadDown(0.1e18); // in weth

        (callData, totalFlashLoanAmount) =
            _getReallocationParamsWhenMarket1HasHigherLtv(reallocationAmount, aaveV3Assets, compoundLtv);

        vm.prank(keeper);
        vault.rebalance(0, totalFlashLoanAmount, callData);

        _floatCheck();

        _reallocationChecksWhenMarket1HasHigherLtv(
            totalAssets,
            aaveV3Allocation,
            compoundAllocation,
            aaveV3Assets,
            compoundAssets,
            aaveV3Ltv,
            compoundLtv,
            reallocationAmount
        );
    }

    function test_reallocate_fromLowerLtvMarket_toHigherLtvMarket() public {
        uint256 amount = 15000 ether;
        _depositToVault(address(this), amount);

        uint256 investAmount = amount - minimumFloatAmount;

        uint256 aaveV3Allocation = 0.7e18;
        uint256 compoundAllocation = 0.3e18;
        targetLtv[compoundV3Adapter] = 0.5e18;

        (bytes[] memory callData,, uint256 totalFlashLoanAmount) =
            _getInvestParams(investAmount, aaveV3Allocation, 0, compoundAllocation);

        vm.prank(keeper);
        vault.rebalance(investAmount, totalFlashLoanAmount, callData);

        uint256 aaveV3Assets = vaultHelper.getAssets(aaveV3Adapter);
        uint256 compoundAssets = vaultHelper.getAssets(compoundV3Adapter);
        uint256 totalAssets = vault.totalAssets();
        uint256 aaveV3Ltv = vaultHelper.getLtv(aaveV3Adapter);
        uint256 compoundLtv = vaultHelper.getLtv(compoundV3Adapter);

        uint256 reallocationAmount = investAmount.mulWadDown(0.1e18); // in weth

        (callData, totalFlashLoanAmount) =
            _getReallocationParamsWhenMarket1HasLowerLtv(reallocationAmount, compoundAssets, aaveV3Ltv);

        vm.prank(keeper);
        vault.rebalance(0, totalFlashLoanAmount, callData);

        _floatCheck();

        _reallocationChecksWhenMarket1HasLowerLtv(
            totalAssets, aaveV3Assets, compoundAssets, aaveV3Ltv, compoundLtv, reallocationAmount
        );
    }

    function test_invest_reinvestingProfits_performanceFees(uint256 amount) public {
        vault.setTreasury(treasury);
        amount = bound(amount, boundMinimum, 5000 ether);
        _depositToVault(address(this), amount);

        uint256 investAmount = amount - minimumFloatAmount;

        (bytes[] memory callData,, uint256 totalFlashLoanAmount) = _getInvestParams(investAmount, 1e18, 0, 0);

        vm.prank(keeper);
        vault.rebalance(investAmount, totalFlashLoanAmount, callData);

        uint256 altv = vaultHelper.getLtv(aaveV3Adapter);
        uint256 ltv = vaultHelper.getLtv();

        _simulate_stEthStakingInterest(365 days, 1.071e18);

        assertLt(vaultHelper.getLtv(), ltv, "ltv must decrease after simulated profits");
        assertLt(vaultHelper.getLtv(aaveV3Adapter), altv, "aavev3 ltv must decrease after simulated profits");

        (bytes[] memory callDataAfterProfits,, uint256 totalFlashLoanAmountAfterProfits) =
            _getInvestParams(0, 1e18, 0, 0);

        vm.expectEmit(true, true, false, false);
        emit Harvested(0, 0); // just testing for the event emission and not the actual numbers since the actual profit is a little tedious to simulate

        vm.prank(keeper);
        vault.rebalance(0, totalFlashLoanAmountAfterProfits, callDataAfterProfits);

        _floatCheck();

        assertApproxEqRel(altv, vaultHelper.getLtv(aaveV3Adapter), 0.0015e18, "aavev3 ltvs not reset after reinvest");

        assertApproxEqRel(ltv, vaultHelper.getLtv(), 0.005e18, "net ltv not reset after reinvest");

        uint256 balance = vault.convertToAssets(vault.balanceOf(treasury));
        uint256 profit = vault.totalProfit();
        assertApproxEqRel(balance, profit.mulWadDown(vault.performanceFee()), 0.015e18);
    }

    function test_invest_withZeroExWethToWstEthSwap() public {
        _setUp(17934941);

        vault.setTreasury(treasury);
        uint256 amount = 100 ether;
        _depositToVault(address(this), amount);

        uint256 investAmount = amount - minimumFloatAmount;

        uint256 stEthRateTolerance = 0.999e18;

        uint256 aaveV3Amount = investAmount.mulWadDown(0.5e18);
        uint256 compoundAmount = investAmount.mulWadDown(0.5e18);

        uint256 aaveV3FlashLoanAmount = _calcSupplyBorrowFlashLoanAmount(aaveV3Adapter, aaveV3Amount);
        uint256 compoundFlashLoanAmount = _calcSupplyBorrowFlashLoanAmount(compoundV3Adapter, compoundAmount);

        uint256 aaveV3SupplyAmount =
            priceConverter.ethToWstEth(aaveV3Amount + aaveV3FlashLoanAmount).mulWadDown(stEthRateTolerance);
        uint256 compoundSupplyAmount =
            priceConverter.ethToWstEth(compoundAmount + compoundFlashLoanAmount).mulWadDown(stEthRateTolerance);

        uint256 totalFlashLoanAmount = aaveV3FlashLoanAmount + compoundFlashLoanAmount;

        bytes[] memory callData = new bytes[](3);

        callData[0] = abi.encodeWithSelector(
            BaseV2Vault.swapTokens.selector,
            weth,
            wstEth,
            investAmount + totalFlashLoanAmount,
            1,
            hex"6af479b20000000000000000000000000000000000000000000000000000000000000080000000000000000000000000000000000000000000000011e3ab8395c6e8000000000000000000000000000000000000000000000000000f97a7ede4f09e7a5b0000000000000000000000000000000000000000000000000000000000000000000000000000000000000000000000000000000000000000000000000000002bc02aaa39b223fe8d0a0e5c4f27ead9083c756cc20000647f39c581f595b53c5cb19bd0b3f8da6c935e2ca0000000000000000000000000000000000000000000869584cd000000000000000000000000588ebf90cce940403c2d3650519313ed5c414cc200000000000000000000000000000000095789faafab13e98e0d8e807cdbbddf"
        );

        callData[1] = abi.encodeWithSelector(
            scWETHv2.supplyAndBorrow.selector,
            aaveV3AdapterId,
            aaveV3SupplyAmount,
            aaveV3FlashLoanAmount.mulWadUp(1e18 + flashLoanFeePercent)
        );

        callData[2] = abi.encodeWithSelector(
            scWETHv2.supplyAndBorrow.selector,
            compoundV3AdapterId,
            compoundSupplyAmount,
            compoundFlashLoanAmount.mulWadUp(1e18 + flashLoanFeePercent)
        );

        vm.prank(keeper);
        vault.rebalance(investAmount, totalFlashLoanAmount, callData);

        _floatCheck();
        _investChecks(
            investAmount,
            priceConverter.wstEthToEth(aaveV3SupplyAmount + compoundSupplyAmount),
            totalFlashLoanAmount,
            0.5e18,
            0.5e18
        );
    }

    function test_invest_withCurveWethToWstEthSwap() public {
        _setUp(18819890);

        uint256 stEthRateTolerance = 0.999e18;

        uint256 amount = 10 ether;
        _depositToVault(address(this), amount);

        uint256 investAmount = amount - minimumFloatAmount;
        uint256 aaveV3Amount = investAmount.mulWadDown(0.8e18);
        uint256 compoundAmount = investAmount.mulWadDown(0.2e18);

        uint256 aaveV3FlashLoanAmount = _calcSupplyBorrowFlashLoanAmount(aaveV3Adapter, aaveV3Amount);
        uint256 compoundFlashLoanAmount = _calcSupplyBorrowFlashLoanAmount(compoundV3Adapter, compoundAmount);

        uint256 aaveV3SupplyAmount =
            priceConverter.ethToWstEth(aaveV3Amount + aaveV3FlashLoanAmount).mulWadDown(stEthRateTolerance);
        uint256 compoundSupplyAmount =
            priceConverter.ethToWstEth(compoundAmount + compoundFlashLoanAmount).mulWadDown(stEthRateTolerance);

        uint256 totalFlashLoanAmount = aaveV3FlashLoanAmount + compoundFlashLoanAmount;
        uint256 totalWethAmount = investAmount + totalFlashLoanAmount;

        bytes[] memory callData = new bytes[](3);

        callData[0] = abi.encodeWithSelector(scWETHv2.swapWethToWstEth.selector, totalWethAmount);

        callData[1] = abi.encodeWithSelector(
            scWETHv2.supplyAndBorrow.selector, aaveV3AdapterId, aaveV3SupplyAmount, aaveV3FlashLoanAmount
        );

        callData[2] = abi.encodeWithSelector(
            scWETHv2.supplyAndBorrow.selector, compoundV3AdapterId, compoundSupplyAmount, compoundFlashLoanAmount
        );

        // expect a call on curve pool to exchange weth for stETH
        vm.expectCall(
            address(Swapper(address(vault.swapper())).curvePool()),
            abi.encodeCall(ICurvePool.exchange, (0, 1, totalWethAmount, totalWethAmount))
        );

        vm.prank(keeper);
        vault.rebalance(investAmount, totalFlashLoanAmount, callData);

        _floatCheck();
        _investChecks(
            investAmount,
            priceConverter.wstEthToEth(aaveV3SupplyAmount + compoundSupplyAmount),
            totalFlashLoanAmount,
            0.8e18,
            0.2e18
        );
    }

    function test_invest_withCurveWethToWstEthSwap_switchToUpdatedSwapperOnExistingContract() public {
        _setUp(18819890);
        vault = scWETHv2(payable(0x4c406C068106375724275Cbff028770C544a1333)); // mainnet scWETHv2 address
        vaultHelper = new scWETHv2Helper(vault, priceConverter);

        uint256 amount = 10 ether;
        _depositToVault(address(this), amount);

        targetLtv[aaveV3Adapter] = 0.85e18;
        uint256 investAmount = amount - minimumFloatAmount;
        uint256 flashLoanAmount = _calcSupplyBorrowFlashLoanAmount(aaveV3Adapter, investAmount);
        uint256 totalWethAmount = investAmount + flashLoanAmount;
        uint256 supplyAmount = priceConverter.ethToWstEth(totalWethAmount).mulWadDown(0.999e18);

        bytes[] memory callData = new bytes[](2);

        callData[0] = abi.encodeWithSelector(scWETHv2.swapWethToWstEth.selector, totalWethAmount);
        callData[1] =
            abi.encodeWithSelector(scWETHv2.supplyAndBorrow.selector, aaveV3AdapterId, supplyAmount, flashLoanAmount);

        uint256 totalCollateral = vault.totalCollateral();

        // change to new swapper
        Swapper swapper = new Swapper();
        vm.prank(0x6cF38285FdFAf8D67205ca444A899025b5B18e83); // admin account
        // set new swapper contract
        vault.setSwapper(swapper);

        vm.expectCall(
            address(swapper.curvePool()), abi.encodeCall(ICurvePool.exchange, (0, 1, totalWethAmount, totalWethAmount))
        );
        // try rebalance with new swapper
        vm.prank(0x397502F15E11C524F23C0c003f5E8004C1c5c71D); // keeper account
        vault.rebalance(investAmount, flashLoanAmount, callData);

        assertEq(vault.totalCollateral(), totalCollateral + supplyAmount, "funds not invested");
    }

    //////////////////////////// INTERNAL METHODS ////////////////////////////////////////

    function _calcSupplyBorrowFlashLoanAmount(IAdapter adapter, uint256 amount)
        internal
        view
        returns (uint256 flashLoanAmount)
    {
        uint256 debt = vault.getDebt(adapter.id());
        uint256 collateral = vaultHelper.getCollateralInWeth(adapter);

        uint256 target = targetLtv[adapter].mulWadDown(amount + collateral);

        // calculate the flashloan amount needed
        flashLoanAmount = (target - debt).divWadDown(C.ONE - targetLtv[adapter]);
    }

    function _calcRepayWithdrawFlashLoanAmount(IAdapter adapter, uint256 amount, uint256 ltv)
        internal
        view
        returns (uint256 flashLoanAmount)
    {
        uint256 debt = vault.getDebt(adapter.id());
        uint256 collateral = vaultHelper.getCollateralInWeth(adapter);

        uint256 target = ltv.mulWadDown(amount + collateral);

        // calculate the flashloan amount needed
        flashLoanAmount = (debt - target).divWadDown(C.ONE - ltv);
    }

    // market1 is the protocol we withdraw assets from
    // and market2 is the protocol we supply those assets to
    function _getReallocationParamsWhenMarket1HasHigherLtv(
        uint256 reallocationAmount,
        uint256 market1Assets,
        uint256 market2Ltv
    ) internal view returns (bytes[] memory, uint256) {
        uint256 repayAmount = reallocationAmount.mulDivDown(vault.getDebt(aaveV3AdapterId), market1Assets);
        uint256 withdrawAmount = reallocationAmount + repayAmount;

        bytes[] memory callData = new bytes[](3);

        callData[0] = abi.encodeWithSelector(
            scWETHv2.repayAndWithdraw.selector, aaveV3AdapterId, repayAmount, priceConverter.ethToWstEth(withdrawAmount)
        );

        uint256 delta = (repayAmount - market2Ltv.mulWadDown(withdrawAmount)).divWadDown(1e18 - market2Ltv);
        uint256 market2SupplyAmount = withdrawAmount - delta;
        uint256 market2BorrowAmount = repayAmount - delta;

        callData[1] = abi.encodeWithSelector(
            scWETHv2.swapWstEthToWeth.selector, priceConverter.ethToWstEth(delta), vault.slippageTolerance()
        );

        callData[2] = abi.encodeWithSelector(
            scWETHv2.supplyAndBorrow.selector,
            compoundV3AdapterId,
            priceConverter.ethToWstEth(market2SupplyAmount),
            market2BorrowAmount
        );

        return (callData, repayAmount);
    }

    function _getReallocationParamsWhenMarket1HasLowerLtv(
        uint256 reallocationAmount,
        uint256 market1Assets,
        uint256 market2Ltv
    ) internal view returns (bytes[] memory, uint256) {
        bytes[] memory callData = new bytes[](3);

        uint256 repayAmount = reallocationAmount.mulDivDown(vault.getDebt(compoundV3AdapterId), market1Assets);
        uint256 withdrawAmount = reallocationAmount + repayAmount;

        callData[0] = abi.encodeWithSelector(
            scWETHv2.repayAndWithdraw.selector,
            compoundV3AdapterId,
            repayAmount,
            priceConverter.ethToWstEth(withdrawAmount)
        );

        uint256 market2SupplyAmount = repayAmount.divWadDown(market2Ltv);
        uint256 market2BorrowAmount = repayAmount;

        uint256 delta = withdrawAmount - market2SupplyAmount;

        callData[1] = abi.encodeWithSelector(
            scWETHv2.swapWstEthToWeth.selector, priceConverter.ethToWstEth(delta), vault.slippageTolerance()
        );

        callData[2] = abi.encodeWithSelector(
            scWETHv2.supplyAndBorrow.selector,
            aaveV3AdapterId,
            priceConverter.ethToWstEth(market2SupplyAmount),
            market2BorrowAmount
        );

        return (callData, repayAmount);
    }

    /// @return : supplyBorrowParams, totalSupplyAmount, totalDebtTaken

    function _getInvestParams(
        uint256 amount,
        uint256 aaveV3Allocation,
        uint256 morphoAllocation,
        uint256 compoundAllocation
    ) internal view returns (bytes[] memory, uint256, uint256) {
        uint256 investAmount = amount;
        uint256 stEthRateTolerance = 0.999e18;

        uint256 count = 0;
        if (aaveV3Allocation > 0) count++;
        if (morphoAllocation > 0) count++;
        if (compoundAllocation > 0) count++;

        require(count > 0, "No amount to invest");

        uint256 position = 1;

        uint256 totalFlashLoanAmount = 0;
        uint256 totalSupplyAmount;
        bytes[] memory callData = new bytes[](count + 1);

        if (aaveV3Allocation > 0) {
            uint256 aaveV3Amount = investAmount.mulWadDown(aaveV3Allocation);
            uint256 aaveV3FlashLoanAmount = _calcSupplyBorrowFlashLoanAmount(aaveV3Adapter, aaveV3Amount);
            uint256 aaveV3SupplyAmount =
                priceConverter.ethToWstEth(aaveV3Amount + aaveV3FlashLoanAmount).mulWadDown(stEthRateTolerance);

            callData[position] = abi.encodeWithSelector(
                scWETHv2.supplyAndBorrow.selector,
                aaveV3AdapterId,
                aaveV3SupplyAmount,
                aaveV3FlashLoanAmount.mulWadUp(1e18 + flashLoanFeePercent)
            );

            totalFlashLoanAmount += aaveV3FlashLoanAmount;
            totalSupplyAmount += aaveV3SupplyAmount;
            position++;
        }

        if (morphoAllocation > 0) {
            uint256 morphoAmount = investAmount.mulWadDown(morphoAllocation);
            uint256 morphoFlashLoanAmount = _calcSupplyBorrowFlashLoanAmount(morphoAdapter, morphoAmount);

            uint256 morphoSupplyAmount =
                priceConverter.ethToWstEth(morphoAmount + morphoFlashLoanAmount).mulWadDown(stEthRateTolerance);

            callData[position] = abi.encodeWithSelector(
                scWETHv2.supplyAndBorrow.selector,
                morphoAdapterId,
                morphoSupplyAmount,
                morphoFlashLoanAmount.mulWadUp(1e18 + flashLoanFeePercent)
            );

            totalFlashLoanAmount += morphoFlashLoanAmount;
            totalSupplyAmount += morphoSupplyAmount;
            position++;
        }

        if (compoundAllocation > 0) {
            uint256 compoundAmount = investAmount.mulWadDown(compoundAllocation);
            uint256 compoundFlashLoanAmount = _calcSupplyBorrowFlashLoanAmount(compoundV3Adapter, compoundAmount);
            uint256 compoundSupplyAmount =
                priceConverter.ethToWstEth(compoundAmount + compoundFlashLoanAmount).mulWadDown(stEthRateTolerance);

            callData[position] = abi.encodeWithSelector(
                scWETHv2.supplyAndBorrow.selector,
                compoundV3AdapterId,
                compoundSupplyAmount,
                compoundFlashLoanAmount.mulWadUp(1e18 + flashLoanFeePercent)
            );

            totalFlashLoanAmount += compoundFlashLoanAmount;
            totalSupplyAmount += compoundSupplyAmount;
            position++;
        }

        // if there are flash loan fees then the below code borrows the required flashloan amount plus the flashloan fees
        // but this actually increases our LTV to a little more than the target ltv (which might not be desired)
        callData[0] = abi.encodeWithSelector(scWETHv2.swapWethToWstEth.selector, investAmount + totalFlashLoanAmount);

        return (callData, totalSupplyAmount, totalFlashLoanAmount);
    }

    /// @return : repayWithdrawParams
    function _getDisInvestParams(uint256 newAaveV3Ltv, uint256 newCompoundLtv)
        internal
        view
        returns (bytes[] memory, uint256)
    {
        uint256 aaveV3FlashLoanAmount = _calcRepayWithdrawFlashLoanAmount(aaveV3Adapter, 0, newAaveV3Ltv);
        uint256 compoundFlashLoanAmount = _calcRepayWithdrawFlashLoanAmount(compoundV3Adapter, 0, newCompoundLtv);

        bytes[] memory callData = new bytes[](3);

        callData[0] = abi.encodeWithSelector(
            scWETHv2.repayAndWithdraw.selector,
            aaveV3AdapterId,
            aaveV3FlashLoanAmount,
            priceConverter.ethToWstEth(aaveV3FlashLoanAmount)
        );
        callData[1] = abi.encodeWithSelector(
            scWETHv2.repayAndWithdraw.selector,
            compoundV3AdapterId,
            compoundFlashLoanAmount,
            priceConverter.ethToWstEth(compoundFlashLoanAmount)
        );
        callData[2] =
            abi.encodeWithSelector(scWETHv2.swapWstEthToWeth.selector, type(uint256).max, vault.slippageTolerance());

        return (callData, aaveV3FlashLoanAmount + compoundFlashLoanAmount);
    }

    function _depositChecks(uint256 amount, uint256 preDepositBal) internal {
        assertEq(vault.convertToAssets(10 ** vault.decimals()), 1e18, "convertToAssets decimal assertion failed");
        assertEq(vault.totalAssets(), amount, "totalAssets assertion failed");
        assertEq(vault.balanceOf(address(this)), amount, "balanceOf assertion failed");
        assertEq(vault.convertToAssets(vault.balanceOf(address(this))), amount, "convertToAssets assertion failed");
        assertEq(weth.balanceOf(address(this)), preDepositBal - amount, "weth balance assertion failed");
    }

    function _redeemChecks(uint256 preDepositBal) internal {
        assertEq(vault.convertToAssets(10 ** vault.decimals()), 1e18);
        assertEq(vault.totalAssets(), 0);
        assertEq(vault.balanceOf(address(this)), 0);
        assertEq(vault.convertToAssets(vault.balanceOf(address(this))), 0);
        assertEq(weth.balanceOf(address(this)), preDepositBal);
    }

    function _investChecks(
        uint256 amount,
        uint256 totalSupplyAmount,
        uint256 totalDebtTaken,
        uint256 aaveV3Allocation,
        uint256 compoundAllocation
    ) internal {
        uint256 totalCollateral = priceConverter.wstEthToEth(vault.totalCollateral());
        uint256 totalDebt = vault.totalDebt();
        assertApproxEqRel(totalCollateral - totalDebt, amount, 0.01e18, "totalAssets not equal amount");
        assertEq(vault.totalInvested(), amount, "totalInvested not updated");
        assertApproxEqRel(totalCollateral, totalSupplyAmount, 0.0001e18, "totalCollateral not equal totalSupplyAmount");
        assertApproxEqRel(totalDebt, totalDebtTaken, 100, "totalDebt not equal totalDebtTaken");

        uint256 aaveV3Deposited = vaultHelper.getCollateralInWeth(aaveV3Adapter) - vault.getDebt(aaveV3AdapterId);
        uint256 compoundDeposited =
            vaultHelper.getCollateralInWeth(compoundV3Adapter) - vault.getDebt(compoundV3AdapterId);

        assertApproxEqRel(
            aaveV3Deposited, amount.mulWadDown(aaveV3Allocation), 0.005e18, "aaveV3 allocation not correct"
        );
        assertApproxEqRel(
            compoundDeposited, amount.mulWadDown(compoundAllocation), 0.005e18, "compound allocation not correct"
        );

        assertApproxEqRel(
            vaultHelper.allocationPercent(aaveV3Adapter),
            aaveV3Allocation,
            0.005e18,
            "aaveV3 allocationPercent not correct"
        );

        assertApproxEqRel(
            vaultHelper.allocationPercent(compoundV3Adapter),
            compoundAllocation,
            0.005e18,
            "compound allocationPercent not correct"
        );

        assertApproxEqRel(
            vaultHelper.getLtv(aaveV3Adapter), targetLtv[aaveV3Adapter], 0.005e18, "aaveV3 ltv not correct"
        );
        assertApproxEqRel(
            vaultHelper.getLtv(compoundV3Adapter), targetLtv[compoundV3Adapter], 0.005e18, "compound ltv not correct"
        );
    }

    function _reallocationChecksWhenMarket1HasHigherLtv(
        uint256 totalAssets,
        uint256 inititalAaveV3Allocation,
        uint256 initialCompoundAllocation,
        uint256 inititalAaveV3Assets,
        uint256 initialCompoundAssets,
        uint256 initialAaveV3Ltv,
        uint256 initialCompoundLtv,
        uint256 reallocationAmount
    ) internal {
        assertApproxEqRel(
            vaultHelper.allocationPercent(aaveV3Adapter),
            inititalAaveV3Allocation - 0.1e18,
            0.005e18,
            "aavev3 allocation error"
        );

        assertApproxEqRel(
            vaultHelper.allocationPercent(compoundV3Adapter),
            initialCompoundAllocation + 0.1e18,
            0.005e18,
            "compound allocation error"
        );

        // assets must decrease by reallocationAmount
        assertApproxEqRel(
            vaultHelper.getAssets(aaveV3Adapter),
            inititalAaveV3Assets - reallocationAmount,
            0.001e18,
            "aavev3 assets not decreased"
        );

        // assets must increase by reallocationAmount
        assertApproxEqRel(
            vaultHelper.getAssets(compoundV3Adapter),
            initialCompoundAssets + reallocationAmount,
            0.001e18,
            "compound assets not increased"
        );

        // totalAssets must not change
        assertApproxEqRel(vault.totalAssets(), totalAssets, 0.001e18, "total assets must not change");

        // ltvs should not change
        assertApproxEqRel(vaultHelper.getLtv(aaveV3Adapter), initialAaveV3Ltv, 0.001e18, "aavev3 ltv must not change");
        assertApproxEqRel(
            vaultHelper.getLtv(compoundV3Adapter), initialCompoundLtv, 0.001e18, "compound ltv must not change"
        );
    }

    function _reallocationChecksWhenMarket1HasLowerLtv(
        uint256 totalAssets,
        uint256 inititalAaveV3Assets,
        uint256 initialCompoundAssets,
        uint256 initialAaveV3Ltv,
        uint256 initialCompoundLtv,
        uint256 reallocationAmount
    ) internal {
        // note: after reallocating from a lower ltv protocol to a higher ltv protocol
        // there is some float remaining in the contract due to the difference in ltv
        uint256 float = weth.balanceOf(address(vault));

        // assets must increase by reallocationAmount
        assertApproxEqRel(
            vaultHelper.getAssets(aaveV3Adapter) + float - minimumFloatAmount,
            inititalAaveV3Assets + reallocationAmount,
            0.001e18,
            "aavev3 assets not increased"
        );

        // assets must decrease by reallocationAmount
        assertApproxEqRel(
            vaultHelper.getAssets(compoundV3Adapter),
            initialCompoundAssets - reallocationAmount,
            0.001e18,
            "compound assets not decreased"
        );

        // totalAssets must not change
        assertApproxEqRel(vault.totalAssets(), totalAssets, 0.001e18, "total assets must not change");

        // ltvs must not change
        assertApproxEqRel(vaultHelper.getLtv(aaveV3Adapter), initialAaveV3Ltv, 0.001e18, "aavev3 ltv must not change");

        assertApproxEqRel(
            vaultHelper.getLtv(compoundV3Adapter), initialCompoundLtv, 0.001e18, "compound ltv must not change"
        );
    }

    function _floatCheck() internal {
        assertGe(weth.balanceOf(address(vault)), minimumFloatAmount, "float not maintained");
    }

    function _depositToVault(address user, uint256 amount) internal returns (uint256 shares) {
        deal(address(weth), user, amount);
        vm.startPrank(user);
        weth.approve(address(vault), amount);
        shares = vault.deposit(amount, user);
        vm.stopPrank();
    }

<<<<<<< HEAD
=======
    function _deployVaultWithDefaultParams() internal returns (scWETHv2) {
        return new scWETHv2(admin, keeper, WETH(payable(C.WETH)), new SwapperHarness(), priceConverter);
    }

>>>>>>> ca08a37c
    function _simulate_stEthStakingInterest(uint256 timePeriod, uint256 stEthStakingInterest) internal {
        // fast forward time to simulate supply and borrow interests
        vm.warp(block.timestamp + timePeriod);
        uint256 prevBalance = read_storage_uint(address(stEth), keccak256(abi.encodePacked("lido.Lido.beaconBalance")));
        vm.store(
            address(stEth),
            keccak256(abi.encodePacked("lido.Lido.beaconBalance")),
            bytes32(prevBalance.mulWadDown(stEthStakingInterest))
        );
    }

    function read_storage_uint(address addr, bytes32 key) internal view returns (uint256) {
        return abi.decode(abi.encode(vm.load(addr, key)), (uint256));
    }

    receive() external payable {}
}

contract SwapperHarness is Swapper {
    function swapRouter() public pure override(ISwapper, UniversalSwapper) returns (address) {
        return C.ZERO_EX_ROUTER;
    }
}<|MERGE_RESOLUTION|>--- conflicted
+++ resolved
@@ -25,11 +25,7 @@
 import {IAdapter} from "../src/steth/IAdapter.sol";
 import {AaveV3ScWethAdapter} from "../src/steth/scWethV2-adapters/AaveV3ScWethAdapter.sol";
 import {CompoundV3ScWethAdapter} from "../src/steth/scWethV2-adapters/CompoundV3ScWethAdapter.sol";
-<<<<<<< HEAD
 import {MorphoAaveV3ScWethAdapter} from "../src/steth/scWethV2-adapters/MorphoAaveV3ScWethAdapter.sol";
-=======
-import {EulerScWethAdapter} from "../src/steth/scWethV2-adapters/EulerScWethAdapter.sol";
->>>>>>> ca08a37c
 import {Swapper} from "../src/steth/swapper/Swapper.sol";
 import {ISwapper} from "../src/steth/swapper/ISwapper.sol";
 import {PriceConverter} from "../src/steth/priceConverter/PriceConverter.sol";
@@ -75,12 +71,8 @@
     uint256 flashLoanFeePercent;
 
     constructor() Test() {
-<<<<<<< HEAD
         vm.createSelectFork(vm.envString("RPC_URL_MAINNET"));
         _setUp(17579069);
-=======
-        mainnetFork = vm.createSelectFork(vm.envString("RPC_URL_MAINNET"));
->>>>>>> ca08a37c
     }
 
     function _setUp(uint256 _blockNumber) internal {
@@ -117,13 +109,7 @@
     }
 
     function test_constructor() public {
-<<<<<<< HEAD
         // next line was added to include constructor in coverage
-=======
-        _setUp(BLOCK_AFTER_EULER_EXPLOIT);
-
-        // line added to include constructor in coverage
->>>>>>> ca08a37c
         vault = new scWETHv2(admin, keeper, WETH(payable(C.WETH)), new SwapperHarness(), priceConverter);
 
         assertEq(vault.hasRole(vault.DEFAULT_ADMIN_ROLE(), admin), true, "admin role not set");
@@ -151,19 +137,11 @@
     }
 
     function test_swapTokens_TokenOutNotAllowed() public {
-<<<<<<< HEAD
-=======
-        _setUp(BLOCK_AFTER_EULER_EXPLOIT);
->>>>>>> ca08a37c
         uint256 amount = 10 ether;
         _depositToVault(address(this), amount);
 
         vm.expectRevert(abi.encodeWithSelector(TokenOutNotAllowed.selector, C.USDC));
-<<<<<<< HEAD
-        vm.prank(keeper);
-=======
-        hoax(keeper);
->>>>>>> ca08a37c
+        vm.prank(keeper);
         vault.swapTokens(address(weth), C.USDC, amount, 0, "");
     }
 
@@ -301,11 +279,6 @@
     }
 
     function test_swapTokens_EulerToWeth() public {
-<<<<<<< HEAD
-=======
-        _setUp(17322802);
-
->>>>>>> ca08a37c
         uint256 expectedWethAmount = 988320853404199400;
 
         bytes memory swapData =
@@ -317,11 +290,7 @@
         vm.expectRevert(CallerNotKeeper.selector);
         vault.swapTokens(C.EULER_REWARDS_TOKEN, C.WETH, eulerAmount, 0, swapData);
 
-<<<<<<< HEAD
-        vm.prank(keeper);
-=======
-        hoax(keeper);
->>>>>>> ca08a37c
+        vm.prank(keeper);
         vault.swapTokens(C.EULER_REWARDS_TOKEN, C.WETH, eulerAmount, 0, swapData);
 
         assertGe(weth.balanceOf(address(vault)), expectedWethAmount, "weth not received");
@@ -329,11 +298,6 @@
     }
 
     function test_swapTokens_WstEthToWeth() public {
-<<<<<<< HEAD
-=======
-        _setUp(17323024);
-
->>>>>>> ca08a37c
         uint256 wstEthAmount = 10 ether;
         uint256 expectedWethAmount = 11115533999999999999;
         bytes memory swapData =
@@ -1484,13 +1448,6 @@
         vm.stopPrank();
     }
 
-<<<<<<< HEAD
-=======
-    function _deployVaultWithDefaultParams() internal returns (scWETHv2) {
-        return new scWETHv2(admin, keeper, WETH(payable(C.WETH)), new SwapperHarness(), priceConverter);
-    }
-
->>>>>>> ca08a37c
     function _simulate_stEthStakingInterest(uint256 timePeriod, uint256 stEthStakingInterest) internal {
         // fast forward time to simulate supply and borrow interests
         vm.warp(block.timestamp + timePeriod);
