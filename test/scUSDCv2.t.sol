--- conflicted
+++ resolved
@@ -64,10 +64,7 @@
     event RewardsClaimed(uint256 adapterId);
     event SwapperUpdated(address indexed admin, ISwapper newSwapper);
     event PriceConverterUpdated(address indexed admin, address newPriceConverter);
-<<<<<<< HEAD
     event TargetVaultUpdated(address newTargetVault);
-=======
->>>>>>> d7ada3ba
 
     // after the exploit, the euler protocol was disabled. At one point it should work again, so having the
     // tests run in both cases (when protocol is working and not) requires two blocks to fork from
@@ -153,7 +150,6 @@
         new scUSDCv2(address(this), keeper, wethVault, priceConverter, swapper);
     }
 
-<<<<<<< HEAD
     /// #updateTargetVault ///
 
     function test_updateTargetVault_FailsIfCallerNotAdmin() public {
@@ -209,8 +205,6 @@
         vault.updateTargetVault(newTargetVault);
     }
 
-=======
->>>>>>> d7ada3ba
     /// #setPriceConverter ///
 
     function test_setPriceConverter_FailsIfCallerIsNotAdmin() public {
@@ -2318,7 +2312,6 @@
     function swapRouter() public pure override(ISwapper, UniversalSwapper) returns (address) {
         return C.ZERO_EX_ROUTER;
     }
-<<<<<<< HEAD
 }
 
 contract FakeTargetVault is ERC4626 {
@@ -2327,6 +2320,5 @@
     function totalAssets() public pure override returns (uint256) {
         return 1e18;
     }
-=======
->>>>>>> d7ada3ba
+
 }