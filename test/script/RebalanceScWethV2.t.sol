// SPDX-License-Identifier: AGPL-3.0-only
pragma solidity ^0.8.13;

import "forge-std/Test.sol";
import "forge-std/console2.sol";

import {DSTestPlus} from "solmate/test/utils/DSTestPlus.sol";
import {FixedPointMathLib} from "solmate/utils/FixedPointMathLib.sol";
import {IPool} from "aave-v3/interfaces/IPool.sol";
import {IAToken} from "aave-v3/interfaces/IAToken.sol";
import {IVariableDebtToken} from "aave-v3/interfaces/IVariableDebtToken.sol";
import {Errors} from "aave-v3/protocol/libraries/helpers/Errors.sol";
import {ERC20} from "solmate/tokens/ERC20.sol";
import {Address} from "openzeppelin-contracts/utils/Address.sol";
import {WETH} from "solmate/tokens/WETH.sol";

import {Constants as C} from "../../src/lib/Constants.sol";
import {RebalanceScWethV2} from "../../script/v2/keeper-actions/RebalanceScWethV2.s.sol";
import {scWETHv2} from "../../src/steth/scWETHv2.sol";
import {IAdapter} from "../../src/steth/IAdapter.sol";

contract RebalanceScWethV2Test is Test {
    using FixedPointMathLib for uint256;
    using Address for address;

    uint256 mainnetFork;

    RebalanceScWethV2TestHarness script;
    scWETHv2 vault;
    WETH weth = WETH(payable(C.WETH));

    IAdapter morphoAdapter;
    IAdapter compoundV3Adapter;
    IAdapter aaveV3Adapter;

    function setUp() public {
        vm.createFork(vm.envString("RPC_URL_MAINNET"));
        vm.selectFork(mainnetFork);
        vm.rollFork(18018649);
        script = new RebalanceScWethV2TestHarness();
        vault = script.vault();

        morphoAdapter = script.morphoAdapter();
        compoundV3Adapter = script.compoundV3Adapter();
        aaveV3Adapter = script.aaveV3Adapter();
    }

    function testScriptInvestsFloat() public {
        uint256 amount = 1.5 ether;
        vault.deposit{value: amount}(address(this));

        uint256 investAmount = _investAmount();

        bytes memory swapData =
            hex"6af479b2000000000000000000000000000000000000000000000000000000000000008000000000000000000000000000000000000000000000000023636b7d513f00000000000000000000000000000000000000000000000000001ecc3994a250ec080000000000000000000000000000000000000000000000000000000000000000000000000000000000000000000000000000000000000000000000000000002bc02aaa39b223fe8d0a0e5c4f27ead9083c756cc20000647f39c581f595b53c5cb19bd0b3f8da6c935e2ca0000000000000000000000000000000000000000000869584cd000000000000000000000000588ebf90cce940403c2d3650519313ed5c414cc200000000000000000000000000000000da5461b1fad9fdc20d00ab71a0fb35b6";
        script.setDemoSwapData(swapData); // setting the demo swap data only for the test since the block number is set for the test but zeroEx api returns swapData for the most recent block

        script.run();

        assertEq(vault.totalInvested(), investAmount, "totalInvested not updated");

        uint256 totalCollateral = script.priceConverter().wstEthToEth(vault.totalCollateral());
        uint256 totalDebt = vault.totalDebt();
        assertApproxEqRel(totalCollateral - totalDebt, investAmount, 0.01e18, "totalAssets not equal amount");
        assertEq(vault.totalInvested(), investAmount, "totalInvested not updated");

        uint256 morphoDeposited = script.getCollateralInWeth(morphoAdapter) - vault.getDebt(morphoAdapter.id());
        uint256 compoundDeposited =
            script.getCollateralInWeth(compoundV3Adapter) - vault.getDebt(compoundV3Adapter.id());

        assertApproxEqRel(
            morphoDeposited,
            investAmount.mulWadDown(script.morphoInvestableAmountPercent()),
            0.006e18,
            "morpho allocation not correct"
        );
        assertApproxEqRel(
            compoundDeposited,
            investAmount.mulWadDown(script.compoundV3InvestableAmountPercent()),
            0.006e18,
            "compound allocation not correct"
        );

        _assertAllocations(script.morphoInvestableAmountPercent(), script.compoundV3InvestableAmountPercent(), 0);

        assertApproxEqRel(
            script.getLtv(morphoAdapter), script.targetLtv(morphoAdapter), 0.005e18, "morpho ltv not correct"
        );
        assertApproxEqRel(
            script.getLtv(compoundV3Adapter), script.targetLtv(compoundV3Adapter), 0.005e18, "compound ltv not correct"
        );
    }

    function testScriptAlsoReinvestsProfits() public {
        uint256 amount = 10 ether;
        vault.deposit{value: amount}(address(this));

        script.run();
        script = new RebalanceScWethV2TestHarness(); // reset script state

        uint256 altv = script.getLtv(morphoAdapter);
        uint256 compoundLtv = script.getLtv(compoundV3Adapter);
        uint256 ltv = script.getLtv();

        _simulate_stEthStakingInterest(365 days, 1.071e18);

        assertLt(script.getLtv(), ltv, "ltv must decrease after simulated profits");
        assertLt(script.getLtv(morphoAdapter), altv, "morpho ltv must decrease after simulated profits");

        assertLt(script.getLtv(compoundV3Adapter), compoundLtv, "compound ltv must decrease after simulated profits");

        // a new deposit (putting some float into the vault)
        vault.deposit{value: amount}(address(this));

        script.run();

        _assertLtvs(altv, compoundLtv, 0);
        assertApproxEqRel(ltv, script.getLtv(), 0.005e18, "net ltv not reset after reinvest");

        assertEq(weth.balanceOf(address(vault)), vault.minimumFloatAmount(), "float not invested");
    }

    function testScriptAlsoReinvestsProfitsUsingZeroExSwap() public {
        uint256 amount = 10 ether;
        vault.deposit{value: amount}(address(this));

        bytes memory swapData =
            hex"415565b0000000000000000000000000c02aaa39b223fe8d0a0e5c4f27ead9083c756cc20000000000000000000000007f39c581f595b53c5cb19bd0b3f8da6c935e2ca00000000000000000000000000000000000000000000000027131c0509b5900000000000000000000000000000000000000000000000000022029f5b1ccae845800000000000000000000000000000000000000000000000000000000000000a00000000000000000000000000000000000000000000000000000000000000002000000000000000000000000000000000000000000000000000000000000004000000000000000000000000000000000000000000000000000000000000003800000000000000000000000000000000000000000000000000000000000000021000000000000000000000000000000000000000000000000000000000000004000000000000000000000000000000000000000000000000000000000000002e000000000000000000000000000000000000000000000000000000000000000200000000000000000000000000000000000000000000000000000000000000000000000000000000000000000c02aaa39b223fe8d0a0e5c4f27ead9083c756cc20000000000000000000000007f39c581f595b53c5cb19bd0b3f8da6c935e2ca0000000000000000000000000000000000000000000000000000000000000014000000000000000000000000000000000000000000000000000000000000002a000000000000000000000000000000000000000000000000000000000000002a000000000000000000000000000000000000000000000000000000000000002600000000000000000000000000000000000000000000000027131c0509b590000000000000000000000000000000000000000000000000000000000000000000000000000000000000000000000000000000000000000000000000000000002a000000000000000000000000000000000000000000000000000000000000000010000000000000000000000000000000000000000000000000000000000000020000000000000000000000000000000254d6176657269636b56310000000000000000000000000000000000000000000000000000000000027131c0509b5900000000000000000000000000000000000000000000000000022029f5b1ccae845800000000000000000000000000000000000000000000000000000000000000800000000000000000000000000000000000000000000000000000000000000040000000000000000000000000bbf1ee38152e9d8e3470dc47947eaa65dca949130000000000000000000000000eb1c92f9f5ec9d817968afddb4b46c564cdedbe000000000000000000000000000000000000000000000000000000000000000100000000000000000000000000000000000000000000000000000000000000000000000000000000000000000000000000000000000000000000000000000000000000000000000000000000000000000000000000000000000000000000001c000000000000000000000000000000000000000000000000000000000000004000000000000000000000000000000000000000000000000000000000000000e00000000000000000000000000000000000000000000000000000000000000020000000000000000000000000000000000000000000000000000000000000004000000000000000000000000000000000000000000000000000000000000000a00000000000000000000000000000000000000000000000000000000000000002000000000000000000000000c02aaa39b223fe8d0a0e5c4f27ead9083c756cc2000000000000000000000000eeeeeeeeeeeeeeeeeeeeeeeeeeeeeeeeeeeeeeee0000000000000000000000000000000000000000000000000000000000000000869584cd000000000000000000000000588ebf90cce940403c2d3650519313ed5c414cc200000000000000000000000000000000077c5db4e041b450f855f8047b3186e6";
        script.setDemoSwapData(swapData); // setting the demo swap data only for the test since the block number is set for the test but zeroEx api returns swapData for the most recent block

        script.run();

        script = new RebalanceScWethV2TestHarness(); // reset state

        uint256 altv = script.getLtv(morphoAdapter);
        uint256 compoundLtv = script.getLtv(compoundV3Adapter);
        uint256 ltv = script.getLtv();

        _simulate_stEthStakingInterest(365 days, 1.071e18);

        assertLt(script.getLtv(), ltv, "ltv must decrease after simulated profits");

        assertLt(script.getLtv(morphoAdapter), altv, "morpho ltv must decrease after simulated profits");

        assertLt(script.getLtv(compoundV3Adapter), compoundLtv, "compound ltv must decrease after simulated profits");

        // a new deposit (putting some float into the vault)
        vault.deposit{value: amount}(address(this));

        swapData =
            hex"415565b0000000000000000000000000c02aaa39b223fe8d0a0e5c4f27ead9083c756cc20000000000000000000000007f39c581f595b53c5cb19bd0b3f8da6c935e2ca00000000000000000000000000000000000000000000000031b42b9470c264806000000000000000000000000000000000000000000000002b42ef9a5d0c11ccc00000000000000000000000000000000000000000000000000000000000000a00000000000000000000000000000000000000000000000000000000000000002000000000000000000000000000000000000000000000000000000000000004000000000000000000000000000000000000000000000000000000000000003800000000000000000000000000000000000000000000000000000000000000021000000000000000000000000000000000000000000000000000000000000004000000000000000000000000000000000000000000000000000000000000002e000000000000000000000000000000000000000000000000000000000000000200000000000000000000000000000000000000000000000000000000000000000000000000000000000000000c02aaa39b223fe8d0a0e5c4f27ead9083c756cc20000000000000000000000007f39c581f595b53c5cb19bd0b3f8da6c935e2ca0000000000000000000000000000000000000000000000000000000000000014000000000000000000000000000000000000000000000000000000000000002a000000000000000000000000000000000000000000000000000000000000002a000000000000000000000000000000000000000000000000000000000000002600000000000000000000000000000000000000000000000031b42b9470c264806000000000000000000000000000000000000000000000000000000000000000000000000000000000000000000000000000000000000000000000000000002a000000000000000000000000000000000000000000000000000000000000000010000000000000000000000000000000000000000000000000000000000000020000000000000000000000000000000254d6176657269636b56310000000000000000000000000000000000000000000000000000000000031b42b9470c264806000000000000000000000000000000000000000000000002b42ef9a5d0c11ccc00000000000000000000000000000000000000000000000000000000000000800000000000000000000000000000000000000000000000000000000000000040000000000000000000000000bbf1ee38152e9d8e3470dc47947eaa65dca949130000000000000000000000000eb1c92f9f5ec9d817968afddb4b46c564cdedbe000000000000000000000000000000000000000000000000000000000000000100000000000000000000000000000000000000000000000000000000000000000000000000000000000000000000000000000000000000000000000000000000000000000000000000000000000000000000000000000000000000000000001c000000000000000000000000000000000000000000000000000000000000004000000000000000000000000000000000000000000000000000000000000000e00000000000000000000000000000000000000000000000000000000000000020000000000000000000000000000000000000000000000000000000000000004000000000000000000000000000000000000000000000000000000000000000a00000000000000000000000000000000000000000000000000000000000000002000000000000000000000000c02aaa39b223fe8d0a0e5c4f27ead9083c756cc2000000000000000000000000eeeeeeeeeeeeeeeeeeeeeeeeeeeeeeeeeeeeeeee0000000000000000000000000000000000000000000000000000000000000000869584cd000000000000000000000000588ebf90cce940403c2d3650519313ed5c414cc200000000000000000000000000000000c7ef570251a9f81c32db8d085a932337";
        script.setDemoSwapData(swapData);

        script.run();

        _assertLtvs(altv, compoundLtv, 0);

        assertApproxEqRel(ltv, script.getLtv(), 0.005e18, "net ltv not reset after reinvest");

        // assertEq(weth.balanceOf(address(vault)), vault.minimumFloatAmount(), "float not invested");
    }

    function testScriptDisinvestsInProtocolsWithLoss() public {
        // invest first
        uint256 amount = 10 ether;
        vault.deposit{value: amount}(address(this));
        uint256 investAmount = _investAmount();
        script.run();

        script = new RebalanceScWethV2TestHarness(); // reset script state

        uint256 updatedMorphoTargetLtv = script.morphoTargetLtv() - 0.02e18;
        uint256 updatedCompoundV3TargetLtv = script.compoundV3TargetLtv() - 0.02e18;

        // now decrease target ltvs to simulate loss
        script.updateMorphoTargetLtv(updatedMorphoTargetLtv);
        script.updateCompoundV3TargetLtv(updatedCompoundV3TargetLtv);

        uint256 assets = vault.totalAssets();
        uint256 leverage = script.getLeverage();

        script.run();

        assertEq(vault.totalInvested(), investAmount, "totalInvested must not change");

        assertLt(
            weth.balanceOf(address(vault)), vault.minimumFloatAmount().mulWadDown(1.01e18), "weth dust after disinvest"
        );
        assertApproxEqRel(vault.totalAssets(), assets, 0.001e18, "disinvest must not change total assets");
        assertGe(leverage, script.getLeverage(), "leverage not increased after disinvest");

        _assertLtvs(updatedMorphoTargetLtv, updatedCompoundV3TargetLtv, 0);
        _assertAllocations(script.morphoInvestableAmountPercent(), script.compoundV3InvestableAmountPercent(), 0);
    }

    function testScriptDisinvestsAndInvests() public {
        // invest first
        uint256 amount = 10 ether;
        vault.deposit{value: amount}(address(this));
        uint256 investAmount = _investAmount();
        script.run();

        script = new RebalanceScWethV2TestHarness(); // reset script state

        // simulate loss in morpho and profit in compound
        uint256 updatedMorphoTargetLtv = script.morphoTargetLtv() - 0.02e18;
        uint256 updatedCompoundV3TargetLtv = script.compoundV3TargetLtv() + 0.02e18;

        script.updateMorphoTargetLtv(updatedMorphoTargetLtv);
        script.updateCompoundV3TargetLtv(updatedCompoundV3TargetLtv);

        uint256 assets = vault.totalAssets();

        script.run();

        assertEq(vault.totalInvested(), investAmount, "totalInvested must not change");

        assertApproxEqRel(vault.totalAssets(), assets, 0.001e18, "must not change total assets");

        _assertLtvs(updatedMorphoTargetLtv, updatedCompoundV3TargetLtv, 0);

        _assertAllocations(
            script.adapterAllocationPercent(morphoAdapter), script.adapterAllocationPercent(compoundV3Adapter), 0
        );
    }

    function testScriptInvestsInThreeAndDisinvestInTwo() public {
        uint256 amount = 10 ether;
        vault.deposit{value: amount}(address(this));

        uint256 investAmount = _investAmount();

        uint256 morphoAllocation = 0.2e18;
        uint256 compoundV3Allocation = 0.5e18;
        uint256 aaveV3Allocation = 0.3e18;

        // change allocation percents
        script.setMorphoInvestableAmountPercent(morphoAllocation);
        script.setCompoundV3InvestableAmountPercent(compoundV3Allocation);
        script.setAaveV3InvestableAmountPercent(aaveV3Allocation);

        script.run();

        _assertAllocations(morphoAllocation, compoundV3Allocation, aaveV3Allocation);
        _assertLtvs(0.8e18, 0.8e18, 0.8e18);

        script = new RebalanceScWethV2TestHarness(); // reset script state

        // change allocation percents
        script.setMorphoInvestableAmountPercent(morphoAllocation);
        script.setCompoundV3InvestableAmountPercent(compoundV3Allocation);
        script.setAaveV3InvestableAmountPercent(aaveV3Allocation);

        // simulate loss in compound and profit in aave and morpho
        uint256 updatedCompoundV3TargetLtv = script.compoundV3TargetLtv() - 0.02e18;
        uint256 updatedMorphoTargetLtv = script.morphoTargetLtv() + 0.02e18;
        uint256 updatedAaveV3TargetLtv = script.aaveV3TargetLtv() + 0.02e18;

        script.updateMorphoTargetLtv(updatedMorphoTargetLtv);
        script.updateCompoundV3TargetLtv(updatedCompoundV3TargetLtv);
        script.updateAaveV3TargetLtv(updatedAaveV3TargetLtv);

        uint256 assets = vault.totalAssets();

        assertEq(vault.totalInvested(), investAmount, "totalInvested must not change");

        // the script must disinvest in compound and reinvest in aave and morpho
        script.run();

        assertApproxEqRel(vault.totalAssets(), assets, 0.001e18, "must not change total assets");

        _assertLtvs(updatedMorphoTargetLtv, updatedCompoundV3TargetLtv, updatedAaveV3TargetLtv);

        _assertAllocations(morphoAllocation, compoundV3Allocation, aaveV3Allocation);
    }

    function testScriptInvestDepositDisinvest() public {
        uint256 amount = 10 ether;
        vault.deposit{value: amount}(address(this));
        uint256 investAmount = _investAmount();
        script.run();

        vault.deposit{value: amount}(address(this));
        investAmount += amount;
        uint256 assets = vault.totalAssets();

        script = new RebalanceScWethV2TestHarness(); // reset script state

        uint256 updatedMorphoTargetLtv = script.morphoTargetLtv() - 0.02e18;
        uint256 updatedCompoundV3TargetLtv = script.compoundV3TargetLtv() - 0.02e18;

        // now decrease target ltvs to simulate loss
        script.updateMorphoTargetLtv(updatedMorphoTargetLtv);
        script.updateCompoundV3TargetLtv(updatedCompoundV3TargetLtv);

        script.run();

        assertEq(vault.totalInvested(), investAmount, "totalInvested must not change");

        assertApproxEqRel(vault.totalAssets(), assets, 0.0015e18, "must not change total assets");

        _assertLtvs(updatedMorphoTargetLtv, updatedCompoundV3TargetLtv, 0);
        _assertAllocations(
            script.adapterAllocationPercent(morphoAdapter), script.adapterAllocationPercent(compoundV3Adapter), 0
        );
    }

    function testDisinvestsEvenIfProtocolIsNotInNextInvest() public {
        // invest in aaveV3 and compound
        // but then increase up aaveV3 allocation to 100% so we only invest in aaveV3 after that.
        // now simulate loss in aaveV3
        // assert that the script disinvests in aaveV3 even though aaveV3 has zero allocation for next invest
        uint256 amount = 10 ether;
        vault.deposit{value: amount}(address(this));

        uint256 investAmount = _investAmount();

        uint256 compoundV3Allocation = 0.5e18;
        uint256 aaveV3Allocation = 0.5e18;

        // change allocation percents
        script.setMorphoInvestableAmountPercent(0);
        script.setCompoundV3InvestableAmountPercent(compoundV3Allocation);
        script.setAaveV3InvestableAmountPercent(aaveV3Allocation);

        script.run();

        _assertAllocations(0, compoundV3Allocation, aaveV3Allocation);
        _assertLtvs(0, 0.8e18, 0.8e18);

        script = new RebalanceScWethV2TestHarness(); // reset script state

        // change allocation percents
        script.setCompoundV3InvestableAmountPercent(1e18);
        script.setAaveV3InvestableAmountPercent(0);
        script.setMorphoInvestableAmountPercent(0);

        // simulate loss in  aave
        uint256 updatedAaveV3TargetLtv = script.aaveV3TargetLtv() - 0.04e18;

        script.updateAaveV3TargetLtv(updatedAaveV3TargetLtv);

        uint256 assets = vault.totalAssets();

        // the script must disinvest in compound and reinvest in aave and morpho
        script.run();

        assertEq(vault.totalInvested(), investAmount, "totalInvested must not change");

        assertApproxEqRel(vault.totalAssets(), assets, 0.001e18, "must not change total assets");

        _assertLtvs(0, script.compoundV3TargetLtv(), updatedAaveV3TargetLtv);

        _assertAllocations(0, compoundV3Allocation, aaveV3Allocation);
    }

    function testDisinvestOnlyIfDisinvestThresholdIsCrossed() public {
        // invest first
        uint256 amount = 10 ether;
        vault.deposit{value: amount}(address(this));
        script.run();

        uint256 morphoLtv = script.getLtv(morphoAdapter);

        script = new RebalanceScWethV2TestHarness(); // reset script state

        // simulate loss in morpho but not crossing disinvest threshold
        uint256 updatedMorphoTargetLtv = morphoLtv - script.disinvestThreshold() + 0.005e18;

        script.updateMorphoTargetLtv(updatedMorphoTargetLtv);

        script.run();

        // ltv must remain same
        assertEq(script.getLtv(morphoAdapter), morphoLtv, "MORPHO LTV must remain same");
    }

    function testInvestOneAdapter() public {
        uint256 amount = 10 ether;
        vault.deposit{value: amount}(address(this));

        uint256 investAmount = _investAmount();

        // change allocation percents
        script.setMorphoInvestableAmountPercent(0);
        script.setCompoundV3InvestableAmountPercent(0);
        script.setAaveV3InvestableAmountPercent(1e18);

        script.run();

        assertEq(vault.totalInvested(), investAmount, "totalInvested not updated");

        uint256 totalCollateral = script.priceConverter().wstEthToEth(vault.totalCollateral());
        uint256 totalDebt = vault.totalDebt();
        assertApproxEqRel(totalCollateral - totalDebt, investAmount, 0.01e18, "totalAssets not equal amount");
        assertEq(vault.totalInvested(), investAmount, "totalInvested not updated");

        uint256 aaveDeposited = script.getCollateralInWeth(aaveV3Adapter) - vault.getDebt(aaveV3Adapter.id());

        assertApproxEqRel(aaveDeposited, investAmount, 0.006e18, "aaveV3 allocation not correct");

        _assertAllocations(0, 0, 1e18);

        assertApproxEqRel(
            script.getLtv(aaveV3Adapter), script.targetLtv(aaveV3Adapter), 0.005e18, "aavev3 ltv not correct"
        );
    }

    function testDisinvestOneAdapter() public {
        uint256 amount = 10 ether;
        vault.deposit{value: amount}(address(this));
        uint256 investAmount = _investAmount();

        // change allocation percents
        script.setMorphoInvestableAmountPercent(0);
        script.setCompoundV3InvestableAmountPercent(0);
        script.setAaveV3InvestableAmountPercent(1e18);

        script.run();

        uint256 assets = vault.totalAssets();

        script = new RebalanceScWethV2TestHarness(); // reset script state

        uint256 updatedAaveTargetLtv = script.aaveV3TargetLtv() - 0.04e18;

        // now decrease target ltvs to simulate loss
        script.updateAaveV3TargetLtv(updatedAaveTargetLtv);

        script.run();

        assertEq(vault.totalInvested(), investAmount, "totalInvested must not change");

        assertApproxEqRel(vault.totalAssets(), assets, 0.0015e18, "must not change total assets");

        _assertLtvs(0, 0, updatedAaveTargetLtv);
        _assertAllocations(0, 0, 1e18);
    }

    function testRevertsIfLtvForUnsupportedAdapterNot0() public {
        // the script must revert in case of an unsupported adapter
        vault.deposit{value: 10 ether}(address(this));
        uint256 id = morphoAdapter.id();
        hoax(C.MULTISIG);
        vault.removeAdapter(id, true);

        script.updateMorphoTargetLtv(0.8e18);
        script.setMorphoInvestableAmountPercent(0);
        script.setCompoundV3InvestableAmountPercent(0.4e18);
        script.setAaveV3InvestableAmountPercent(0.6e18);

        vm.expectRevert(abi.encodePacked(RebalanceScWethV2.ScriptAdapterNotSupported.selector, id));
        script.run();
    }

    function testRevertsIfAllocationPercentForUnsupportedAdapterNot0() public {
        // the script must revert in case of an unsupported adapter
        vault.deposit{value: 10 ether}(address(this));
        uint256 id = morphoAdapter.id();
        hoax(C.MULTISIG);
        vault.removeAdapter(id, true);

        script.updateMorphoTargetLtv(0);
        script.setMorphoInvestableAmountPercent(0.1e18);
        script.setCompoundV3InvestableAmountPercent(0.3e18);
        script.setAaveV3InvestableAmountPercent(0.6e18);

        vm.expectRevert(abi.encodePacked(RebalanceScWethV2.ScriptAdapterNotSupported.selector, id));
        script.run();
    }

    function testWorksIfLtvAndAllocationPercentForUnsupportedAdapterIs0() public {
        uint256 amount = 10 ether;
        vault.deposit{value: amount}(address(this));
        uint256 investAmount = _investAmount();

        uint256 id = morphoAdapter.id();
        hoax(C.MULTISIG);
        vault.removeAdapter(id, true);

        script.updateMorphoTargetLtv(0);
        script.setMorphoInvestableAmountPercent(0);
        script.setCompoundV3InvestableAmountPercent(0.4e18);
        script.setAaveV3InvestableAmountPercent(0.6e18);

        script.run();

        assertEq(vault.totalInvested(), investAmount, "totalInvested must not change");
        _assertAllocations(0, 0.4e18, 0.6e18);
        _assertLtvs(0, script.compoundV3TargetLtv(), script.aaveV3TargetLtv());
    }

    function testFloatResetsOnRebalance() public {
        uint256 amount = 10 ether;
        vault.deposit{value: amount}(address(this));
<<<<<<< HEAD
=======

>>>>>>> 699135a2
        script.run();

        _simulate_stEthStakingInterest(365 days, 1.071e18);

        vault.withdraw(0.5 ether, address(this), address(this));

        uint256 assets = vault.totalAssets();

        assertLt(weth.balanceOf(address(vault)), vault.minimumFloatAmount(), "float not less than minimumFloat");

        script = new RebalanceScWethV2TestHarness(); // reset script state
        script.run();

        assertApproxEqRel(
            weth.balanceOf(address(vault)), vault.minimumFloatAmount(), 0.005e18, "float not reset after rebalance"
        );

        assertGe(weth.balanceOf(address(vault)), vault.minimumFloatAmount());

        assertApproxEqRel(vault.totalAssets(), assets, 0.001e18, "must not change total assets");
    }

    function testRevertsIfVaultDoesNotHaveEnoughAssetsForFloat() public {
        uint256 amount = 1.5 ether;
        vault.deposit{value: amount}(address(this));
<<<<<<< HEAD
=======

>>>>>>> 699135a2
        script.run();

        vault.withdraw(0.8 ether, address(this), address(this));

        vm.expectRevert(abi.encodePacked(RebalanceScWethV2.FloatRequiredIsMoreThanTotalInvested.selector));
        script.run();
    }

    function testWstEthFloatRebalance() public {
        uint256 amount = 1.5 ether;
        vault.deposit{value: amount}(address(this));

        script.run();

        uint256 simulatedWstEthDust = 1e18;

        // put some wstEthFloat in the vault
        hoax(0x0B925eD163218f6662a35e0f0371Ac234f9E9371);
        ERC20(C.WSTETH).transfer(address(vault), simulatedWstEthDust);

        vault.deposit{value: amount}(address(this));

        assertGe(ERC20(C.WSTETH).balanceOf(address(vault)), simulatedWstEthDust, "wsTETH dust transfer error");

        script = new RebalanceScWethV2TestHarness(); // reset script state
        script.run();

        assertLt(
            ERC20(C.WSTETH).balanceOf(address(vault)),
            simulatedWstEthDust.mulWadDown(0.0002e18),
            "wstETH dust not being rebalanced"
        );
    }

    //////////////////////////////////// INTERNAL METHODS ///////////////////////////////////////

    function _investAmount() internal view returns (uint256) {
        return weth.balanceOf(address(vault)) - vault.minimumFloatAmount();
    }

    function _assertLtvs(uint256 _morphoLtv, uint256 _compoundLtv, uint256 _aaveLtv) internal {
        assertApproxEqRel(script.getLtv(morphoAdapter), _morphoLtv, 0.005e18, "morpho ltv not correct");
        assertApproxEqRel(script.getLtv(compoundV3Adapter), _compoundLtv, 0.005e18, "compound ltv not correct");
        assertApproxEqRel(script.getLtv(aaveV3Adapter), _aaveLtv, 0.005e18, "aave ltv not correct");
    }

    function _assertAllocations(uint256 _morphoAllocation, uint256 _compoundAllocation, uint256 _aaveAllocation)
        internal
    {
        // assert allocations must not change

        if (_morphoAllocation > 0) {
            assertApproxEqRel(
                script.allocationPercent(morphoAdapter),
                _morphoAllocation,
                0.005e18,
                "morpho allocationPercent not correct"
            );
        }

        if (_compoundAllocation > 0) {
            assertApproxEqRel(
                script.allocationPercent(compoundV3Adapter),
                _compoundAllocation,
                0.005e18,
                "compound allocationPercent not correct"
            );
        }

        if (_aaveAllocation > 0) {
            assertApproxEqRel(
                script.allocationPercent(aaveV3Adapter), _aaveAllocation, 0.005e18, "aave allocationPercent not correct"
            );
        }
    }

    function _simulate_stEthStakingInterest(uint256 timePeriod, uint256 stEthStakingInterest) internal {
        // fast forward time to simulate supply and borrow interests
        vm.warp(block.timestamp + timePeriod);
        uint256 prevBalance = read_storage_uint(C.STETH, keccak256(abi.encodePacked("lido.Lido.beaconBalance")));
        vm.store(
            C.STETH,
            keccak256(abi.encodePacked("lido.Lido.beaconBalance")),
            bytes32(prevBalance.mulWadDown(stEthStakingInterest))
        );
    }

    function read_storage_uint(address addr, bytes32 key) internal view returns (uint256) {
        return abi.decode(abi.encode(vm.load(addr, key)), (uint256));
    }
}

contract RebalanceScWethV2TestHarness is RebalanceScWethV2 {
    bytes testSwapData;

    function getSwapData(uint256, address, address) public view override returns (bytes memory swapData) {
        return testSwapData;
    }

    function setDemoSwapData(bytes memory _swapData) external {
        testSwapData = _swapData;
    }

    function updateMorphoTargetLtv(uint256 _ltv) external {
        morphoTargetLtv = _ltv;
    }

    function updateCompoundV3TargetLtv(uint256 _ltv) external {
        compoundV3TargetLtv = _ltv;
    }

    function updateAaveV3TargetLtv(uint256 _ltv) external {
        aaveV3TargetLtv = _ltv;
    }

    function setMorphoInvestableAmountPercent(uint256 _percent) external {
        morphoInvestableAmountPercent = _percent;
    }

    function setCompoundV3InvestableAmountPercent(uint256 _percent) external {
        compoundV3InvestableAmountPercent = _percent;
    }

    function setAaveV3InvestableAmountPercent(uint256 _percent) external {
        aaveV3InvestableAmountPercent = _percent;
    }
}

// test that the invest amount is updated correctly in all above tests
// specially in a test where new deposit is added before a (disinvest + invest) & (all disinvests)<|MERGE_RESOLUTION|>--- conflicted
+++ resolved
@@ -493,10 +493,7 @@
     function testFloatResetsOnRebalance() public {
         uint256 amount = 10 ether;
         vault.deposit{value: amount}(address(this));
-<<<<<<< HEAD
-=======
-
->>>>>>> 699135a2
+
         script.run();
 
         _simulate_stEthStakingInterest(365 days, 1.071e18);
@@ -522,10 +519,7 @@
     function testRevertsIfVaultDoesNotHaveEnoughAssetsForFloat() public {
         uint256 amount = 1.5 ether;
         vault.deposit{value: amount}(address(this));
-<<<<<<< HEAD
-=======
-
->>>>>>> 699135a2
+
         script.run();
 
         vault.withdraw(0.8 ether, address(this), address(this));
