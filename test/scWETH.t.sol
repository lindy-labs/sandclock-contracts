// SPDX-License-Identifier: AGPL-3.0-only
pragma solidity ^0.8.13;

import "forge-std/Test.sol";
import "forge-std/console2.sol";

import {DSTestPlus} from "solmate/test/utils/DSTestPlus.sol";
import {FixedPointMathLib} from "solmate/utils/FixedPointMathLib.sol";
import {IPool} from "aave-v3/interfaces/IPool.sol";
import {IAToken} from "aave-v3/interfaces/IAToken.sol";
import {IVariableDebtToken} from "aave-v3/interfaces/IVariableDebtToken.sol";
import {Errors} from "aave-v3/protocol/libraries/helpers/Errors.sol";
import {ERC20} from "solmate/tokens/ERC20.sol";

import {Constants as C} from "../src/lib/Constants.sol";
import {scWETH} from "../src/steth/scWETH.sol";
import {WETH} from "solmate/tokens/WETH.sol";
import {ILido} from "../src/interfaces/lido/ILido.sol";
import {IwstETH} from "../src/interfaces/lido/IwstETH.sol";
import {ICurvePool} from "../src/interfaces/curve/ICurvePool.sol";
import {IVault} from "../src/interfaces/balancer/IVault.sol";
import {AggregatorV3Interface} from "../src/interfaces/chainlink/AggregatorV3Interface.sol";
import {sc4626} from "../src/sc4626.sol";
<<<<<<< HEAD
import "../src/errors/scErrors.sol";
=======
import "../src/errors/scWETHErrors.sol";
>>>>>>> 92bb7d41

contract scWETHTest is Test {
    using FixedPointMathLib for uint256;

    uint256 mainnetFork;

    // dummy users
    address constant alice = address(0x06);
    address constant treasury = address(0x07);
    uint256 boundMinimum = 1e10; // below this amount, aave doesn't count it as collateral

    address admin = address(this);
    scWETH vault;
    uint256 initAmount = 100e18;

    WETH weth;
    ILido stEth;
    IwstETH wstEth;
    IAToken aToken;
    ERC20 debtToken;
    IPool aavePool;
    ICurvePool curvePool;
    uint256 slippageTolerance = 0.99e18;
    uint256 maxLtv;
    uint256 targetLtv = 0.7e18;

    function setUp() public {
        vm.createFork(vm.envString("RPC_URL_MAINNET"));
        vm.selectFork(mainnetFork);
        vm.rollFork(16784444);

        scWETH.ConstructorParams memory params = createDefaultWethVaultConstructorParams();

        vault = new scWETH(params);

        // set vault eth balance to zero
        vm.deal(address(vault), 0);

        weth = vault.weth();
        stEth = vault.stEth();
        wstEth = vault.wstETH();

        maxLtv = vault.getMaxLtv();

        aToken = vault.aToken();
        debtToken = vault.variableDebtToken();
        aavePool = vault.aavePool();
        curvePool = vault.curvePool();
    }

    function test_constructor() public {
        assertEq(aavePool.getUserEMode(address(vault)), 1, "Efficiency mode not 1");
        assertEq(vault.treasury(), admin, "treasury not set");
        assertEq(vault.hasRole(vault.DEFAULT_ADMIN_ROLE(), admin), true, "admin role not set");
        assertEq(vault.hasRole(vault.KEEPER_ROLE(), admin), true, "keeper role not set");
        assertEq(vault.targetLtv(), targetLtv, "targetLtv not set");
        assertEq(vault.slippageTolerance(), slippageTolerance, "slippageTolerance not set");
    }

    function test_constructor_invalidAdmin() public {
        scWETH.ConstructorParams memory params = createDefaultWethVaultConstructorParams();
        params.admin = address(0x00); // invalid address

<<<<<<< HEAD
        vm.expectRevert(ZeroAddress.selector);
=======
        vm.expectRevert(bytes4(keccak256("ZeroAddress()")));
>>>>>>> 92bb7d41
        vault = new scWETH(params);
    }

    function test_constructor_invalidTargetLtv() public {
        scWETH.ConstructorParams memory params = createDefaultWethVaultConstructorParams();
        params.targetLtv = 0.9e18; // invalid target ltv

<<<<<<< HEAD
        vm.expectRevert(InvalidTargetLtv.selector);
=======
        vm.expectRevert(bytes4(keccak256("InvalidTargetLtv()")));
>>>>>>> 92bb7d41
        vault = new scWETH(params);
    }

    function test_constructor_invalidSlippageTolerance() public {
        scWETH.ConstructorParams memory params = createDefaultWethVaultConstructorParams();
        params.slippageTolerance = 1.01e18; // invalid slippage tolerance

<<<<<<< HEAD
        vm.expectRevert(InvalidSlippageTolerance.selector);
=======
        vm.expectRevert(bytes4(keccak256("InvalidSlippageTolerance()")));
>>>>>>> 92bb7d41
        vault = new scWETH(params);
    }

    function test_setPerformanceFee() public {
        uint256 fee = 1000;
        vault.setPerformanceFee(fee);
        assertEq(vault.performanceFee(), fee);

        // revert if called by another user
        vm.expectRevert(0x06d919f2);
        vm.prank(alice);
        vault.setPerformanceFee(fee);

        vm.expectRevert(FeesTooHigh.selector);
        vault.setPerformanceFee(1.1e18);
    }

    function test_setTreasury() public {
        address newTreasury = alice;
        vault.setTreasury(newTreasury);
        assertEq(vault.treasury(), newTreasury);

        // revert if called by another user
        vm.expectRevert(0x06d919f2);
        vm.prank(alice);
        vault.setTreasury(address(this));

        vm.expectRevert(TreasuryCannotBeZero.selector);
        vault.setTreasury(address(0x00));
    }

    function test_setSlippageTolerance() public {
        vault.setSlippageTolerance(0.5e18);
        assertEq(vault.slippageTolerance(), 0.5e18, "slippageTolerance not set");

        // revert if called by another user
        vm.expectRevert(CallerNotAdmin.selector);
        vm.prank(alice);
        vault.setSlippageTolerance(0.5e18);

        vm.expectRevert(InvalidSlippageTolerance.selector);
        vault.setSlippageTolerance(1.1e18);
    }

    function test_setStEThToEthPriceFeed() public {
        address newStEthPriceFeed = alice;
        vault.setStEThToEthPriceFeed(newStEthPriceFeed);
        assertEq(address(vault.stEThToEthPriceFeed()), newStEthPriceFeed);

        // revert if called by another user
        vm.expectRevert(CallerNotAdmin.selector);
        vm.prank(alice);
        vault.setStEThToEthPriceFeed(newStEthPriceFeed);

        vm.expectRevert(ZeroAddress.selector);
        vault.setStEThToEthPriceFeed(address(0x00));
    }

    function test_deposit_redeem(uint256 amount) public {
        amount = bound(amount, boundMinimum, 1e27);
        vm.deal(address(this), amount);
        weth.deposit{value: amount}();
        weth.approve(address(vault), amount);

        uint256 preDepositBal = weth.balanceOf(address(this));

        vault.deposit(amount, address(this));

        _depositChecks(amount, preDepositBal);

        vault.redeem(vault.balanceOf(address(this)), address(this), address(this));

        _redeemChecks(preDepositBal);
    }

    function testFail_Deposit_WithInsufficientApproval(uint256 amount) public {
        vm.deal(address(this), amount / 2);
        weth.deposit{value: amount / 2}();
        weth.approve(address(vault), amount / 2);
        vault.deposit(amount, address(this));
    }

    function testFail_Withdraw(uint256 amount) public {
        vm.deal(address(this), amount / 2);
        weth.deposit{value: amount / 2}();
        weth.approve(address(vault), amount / 2);
        vault.deposit(amount / 2, address(this));
        vault.withdraw(amount, address(this), address(this));
    }

    function testFail_Redeem_WithInsufficientBalance(uint256 amount) public {
        vm.deal(address(this), amount / 2);
        weth.deposit{value: amount / 2}();
        weth.approve(address(vault), amount / 2);
        vault.deposit(amount / 2, address(this));
        vault.redeem(amount, address(this), address(this));
    }

    function testFail_Withdraw_WithNoBalance(uint256 amount) public {
        if (amount == 0) amount = 1;
        vault.withdraw(amount, address(this), address(this));
    }

    function testFail_Redeem_WithNoBalance(uint256 amount) public {
        vault.redeem(amount, address(this), address(this));
    }

    function testFail_Deposit_WithNoApproval(uint256 amount) public {
        vault.deposit(amount, address(this));
    }

    function test_atomic_deposit_invest_redeem(uint256 amount) public {
        amount = bound(amount, boundMinimum, 1e22); //max ~$280m flashloan
        vm.deal(address(this), amount);
        weth.deposit{value: amount}();
        weth.approve(address(vault), amount);

        uint256 preDepositBal = weth.balanceOf(address(this));

        uint256 shares = vault.deposit(amount, address(this));

        _depositChecks(amount, preDepositBal);

        vault.depositIntoStrategy();

        // account for value loss if stETH worth less than ETH
        (, int256 price,,,) = vault.stEThToEthPriceFeed().latestRoundData();
        amount = amount.mulWadDown(uint256(price));

        // account for unrealized slippage loss
        amount = amount.mulWadDown(slippageTolerance);

        assertApproxEqRel(vault.totalAssets(), amount, 0.01e18);
        assertEq(vault.balanceOf(address(this)), shares);
        assertApproxEqRel(vault.convertToAssets(vault.balanceOf(address(this))), amount, 0.01e18);

        vault.redeem(shares, address(this), address(this));

        assertEq(vault.convertToAssets(10 ** vault.decimals()), 1e18);
        assertEq(vault.balanceOf(address(this)), 0);
        assertEq(vault.convertToAssets(vault.balanceOf(address(this))), 0);
        assertApproxEqRel(weth.balanceOf(address(this)), amount, 0.01e18);
    }

    function test_twoDeposits_invest_twoRedeems(uint256 depositAmount1, uint256 depositAmount2) public {
        depositAmount1 = bound(depositAmount1, boundMinimum, 10000 ether);
        depositAmount2 = bound(depositAmount2, boundMinimum, 10000 ether);

        uint256 minDelta = 0.017e18;

        uint256 shares1 = _depositToVault(address(this), depositAmount1);
        uint256 shares2 = _depositToVault(alice, depositAmount2);

        vault.depositIntoStrategy();

        uint256 ltv = vault.targetLtv();

        uint256 expectedRedeem = vault.previewRedeem(shares1 / 2);
        vault.redeem(shares1 / 2, address(this), address(this));
        assertApproxEqRel(weth.balanceOf(address(this)), expectedRedeem, minDelta, "redeem1");

        assertApproxEqRel(vault.getLtv(), ltv, 0.013e18, "ltv");

        expectedRedeem = vault.previewRedeem(shares2 / 2);
        vm.prank(alice);
        vault.redeem(shares2 / 2, alice, alice);
        assertApproxEqRel(weth.balanceOf(alice), expectedRedeem, minDelta, "redeem2");

        assertApproxEqRel(vault.getLtv(), ltv, 0.01e18, "ltv");

        uint256 initBalance = weth.balanceOf(address(this));
        expectedRedeem = vault.previewRedeem(shares1 / 2);
        vault.redeem(vault.balanceOf(address(this)), address(this), address(this));
        assertApproxEqRel(weth.balanceOf(address(this)) - initBalance, expectedRedeem, minDelta, "redeem3");
        assertApproxEqRel(vault.getLtv(), ltv, 0.01e18, "ltv");

        initBalance = weth.balanceOf(alice);
        expectedRedeem = vault.previewRedeem(shares2 / 2);
        uint256 remainingShares = vault.balanceOf(alice);
        vm.prank(alice);
        vault.redeem(remainingShares, alice, alice);

        assertApproxEqRel(weth.balanceOf(alice) - initBalance, expectedRedeem, 0.025e18, "redeem4");

        assertEq(vault.getLtv(), 0);
    }

    function test_leverageUp(uint256 amount, uint256 newLtv) public {
        amount = bound(amount, boundMinimum, 1e20);
        _depositToVault(address(this), amount);
        vault.depositIntoStrategy();
        newLtv = bound(newLtv, vault.getLtv() + 1e15, maxLtv - 0.001e18);
        vault.applyNewTargetLtv(newLtv);
        assertApproxEqRel(vault.getLtv(), newLtv, 0.01e18, "leverage change failed");
    }

    function test_leverageDown(uint256 amount, uint256 newLtv) public {
        amount = bound(amount, boundMinimum, 1e20);
        _depositToVault(address(this), amount);
        vault.depositIntoStrategy();
        newLtv = bound(newLtv, 0.01e18, vault.getLtv() - 0.01e18);
        vault.applyNewTargetLtv(newLtv);
        assertApproxEqRel(vault.getLtv(), newLtv, 0.01e18, "leverage change failed");
    }

    function test_maxLtv(uint256 amount) public {
        amount = bound(amount, boundMinimum, 1e21);
        vm.deal(address(this), amount);

        aavePool.setUserEMode(1);

        stEth.approve(address(wstEth), type(uint256).max);
        stEth.approve(address(curvePool), type(uint256).max);
        wstEth.approve(address(aavePool), type(uint256).max);
        weth.approve(address(aavePool), type(uint256).max);
        stEth.submit{value: amount}(address(0));
        wstEth.wrap(stEth.balanceOf(address(this)));
        aavePool.supply(address(wstEth), wstEth.balanceOf(address(this)), address(this), 0);

        // borrow at max ltv should fail
        vm.expectRevert(bytes(Errors.COLLATERAL_CANNOT_COVER_NEW_BORROW));
        aavePool.borrow(address(weth), amount.mulWadDown(maxLtv), 2, 0, address(this));

        // borrow at a little less than maxLtv should pass without errors
        aavePool.borrow(address(weth), amount.mulWadDown(maxLtv - 1e16), 2, 0, address(this));
    }

    function test_withdraw_revert() public {
        vm.expectRevert(PleaseUseRedeemMethod.selector);
        vault.withdraw(1e18, address(this), address(this));
    }

    function test_harvest(uint256 amount, uint64 tP) public {
        amount = bound(amount, boundMinimum, 1e21);
        // simulate wstETH supply interest to EULER
        uint256 timePeriod = bound(tP, 260 days, 365 days);
        uint256 annualPeriod = 365 days;
        uint256 stEthStakingApy = 0.071e18;
        uint256 stEthStakingInterest = 1e18 + stEthStakingApy.mulDivDown(timePeriod, annualPeriod);

        _depositToVault(address(this), amount);

        vault.depositIntoStrategy();

        _simulate_stEthStakingInterest(timePeriod, stEthStakingInterest);

        assertEq(vault.totalProfit(), 0);

        vault.harvest();

        uint256 minimumExpectedApy = 0.07e18;

        assertGt(
            vault.totalProfit(),
            amount.mulWadDown(minimumExpectedApy.mulDivDown(timePeriod, annualPeriod)),
            "atleast 7% APY"
        );

        vault.redeem(vault.balanceOf(address(this)), address(this), address(this));

        assertGt(
            weth.balanceOf(address(this)) - amount,
            amount.mulWadDown(minimumExpectedApy.mulDivDown(timePeriod, annualPeriod)),
            "atleast 7% APY after withdraw"
        );
    }

    function test_withdrawToVault(uint256 amount) public {
        amount = bound(amount, boundMinimum, 10000 ether);
        _depositToVault(address(this), amount);

        vault.depositIntoStrategy();

        _withdrawToVaultChecks(0.018e18);
    }

    function test_harvest_withdrawToVault() public {
        // amount = bound(amount, boundMinimum, 10000 ether);
        uint256 amount = 10000 ether;
        _depositToVault(address(this), amount);

        vault.depositIntoStrategy();

        _simulate_stEthStakingInterest(365 days, 1.071e18);

        vault.harvest();

        // harvest must automatically rebalance
        assertApproxEqRel(vault.getLtv(), vault.targetLtv(), 0.001e18, "ltv not rebalanced");

        _withdrawToVaultChecks(0.025e18);

        uint256 minimumExpectedApy = 0.05e18;

        assertGt(vault.totalProfit(), amount.mulWadDown(minimumExpectedApy), "atleast 5% APY");

        vault.redeem(vault.balanceOf(address(this)), address(this), address(this));

        assertGt(
            weth.balanceOf(address(this)) - amount,
            amount.mulWadDown(minimumExpectedApy - 0.005e18),
            "atleast 5% APY after withdraw"
        );
    }

    function test_harvest_performanceFees(uint256 amount) public {
        vault.setTreasury(treasury);
        amount = bound(amount, boundMinimum, 10000 ether);
        _depositToVault(address(this), amount);

        vault.depositIntoStrategy();

        _simulate_stEthStakingInterest(365 days, 1.071e18);
        vault.harvest();

        uint256 balance = vault.convertToAssets(vault.balanceOf(treasury));
        uint256 profit = vault.totalProfit();
        assertApproxEqRel(balance, profit.mulWadDown(vault.performanceFee()), 0.015e18);
    }

    function test_mint_redeem(uint256 amount) public {
        amount = bound(amount, boundMinimum, 1e27);
        vm.deal(address(this), amount);
        weth.deposit{value: amount}();
        weth.approve(address(vault), amount);

        uint256 preDepositBal = weth.balanceOf(address(this));

        uint256 shares = vault.previewMint(amount);
        vault.mint(shares, address(this));

        _depositChecks(amount, preDepositBal);

        vault.redeem(vault.balanceOf(address(this)), address(this), address(this));

        _redeemChecks(preDepositBal);
    }

    function test_mint_invest_redeem(uint256 amount) public {
        amount = bound(amount, boundMinimum, 1e22); //max ~$280m flashloan
        vm.deal(address(this), amount);
        weth.deposit{value: amount}();
        weth.approve(address(vault), amount);

        uint256 shares = vault.previewMint(amount);
        vault.mint(shares, address(this));

        vault.depositIntoStrategy();

        // account for value loss if stETH worth less than ETH
        (, int256 price,,,) = vault.stEThToEthPriceFeed().latestRoundData();
        amount = amount.mulWadDown(uint256(price));

        // account for unrealized slippage loss
        amount = amount.mulWadDown(slippageTolerance);

        assertApproxEqRel(vault.totalAssets(), amount, 0.01e18);
        assertEq(vault.balanceOf(address(this)), shares);
        assertApproxEqRel(vault.convertToAssets(vault.balanceOf(address(this))), amount, 0.01e18);

        vault.redeem(shares, address(this), address(this));

        assertEq(vault.convertToAssets(10 ** vault.decimals()), 1e18);
        assertEq(vault.balanceOf(address(this)), 0);
        assertEq(vault.convertToAssets(vault.balanceOf(address(this))), 0);
        assertApproxEqRel(weth.balanceOf(address(this)), amount, 0.01e18);
    }

    function test_mint_invest_harvest_redeem(uint256 amount) public {
        vm.startPrank(alice);
        amount = bound(amount, boundMinimum, 1e22); //max ~$280m flashloan
        vm.deal(alice, amount);
        weth.deposit{value: amount}();
        weth.approve(address(vault), amount);

        uint256 shares = vault.previewMint(amount);
        vault.mint(shares, alice);
        vm.stopPrank();

        vault.depositIntoStrategy();

        uint256 interest = 1.071e18;
        _simulate_stEthStakingInterest(365 days, interest);
        vault.harvest();

        vm.prank(alice);
        vault.redeem(shares, alice, alice);

        assertEq(vault.balanceOf(alice), 0);
        assertEq(vault.convertToAssets(vault.balanceOf(alice)), 0);
        assertGt(weth.balanceOf(alice), amount, "no profits after harvest");
    }

    function test_deposit_eth(uint256 amount) public {
        amount = bound(amount, boundMinimum, 1e21);
        vm.deal(address(this), amount);

        assertEq(weth.balanceOf(address(this)), 0);
        assertEq(address(this).balance, amount);

        vault.deposit{value: amount}(address(this));

        assertEq(address(this).balance, 0, "eth not transferred from user");
        assertEq(vault.balanceOf(address(this)), amount, "shares not minted");
        assertEq(weth.balanceOf(address(vault)), amount, "weth not transferred to vault");
    }

    //////////////////////////// INTERNAL METHODS ////////////////////////////////////////

    function createDefaultWethVaultConstructorParams() internal view returns (scWETH.ConstructorParams memory) {
        return scWETH.ConstructorParams({
            admin: admin,
            targetLtv: targetLtv,
            slippageTolerance: slippageTolerance,
            aavePool: IPool(C.AAVE_POOL),
            aaveAwstEth: IAToken(C.AAVE_AWSTETH_TOKEN),
            aaveVarDWeth: ERC20(C.AAVAAVE_VAR_DEBT_WETH_TOKEN),
            curveEthStEthPool: ICurvePool(C.CURVE_ETH_STETH_POOL),
            stEth: ILido(C.STETH),
<<<<<<< HEAD
=======
            xrouter: C.ZEROX_ROUTER,
>>>>>>> 92bb7d41
            wstEth: IwstETH(C.WSTETH),
            weth: WETH(payable(C.WETH)),
            stEthToEthPriceFeed: AggregatorV3Interface(C.CHAINLINK_STETH_ETH_PRICE_FEED),
            balancerVault: IVault(C.BALANCER_VAULT)
        });
    }

    function _depositToVault(address user, uint256 amount) internal returns (uint256 shares) {
        vm.deal(user, amount);
        vm.startPrank(user);
        weth.deposit{value: amount}();
        weth.approve(address(vault), amount);
        shares = vault.deposit(amount, user);
        vm.stopPrank();
    }

    function _depositChecks(uint256 amount, uint256 preDepositBal) internal {
        assertEq(vault.convertToAssets(10 ** vault.decimals()), 1e18);
        assertEq(vault.totalAssets(), amount);
        assertEq(vault.balanceOf(address(this)), amount);
        assertEq(vault.convertToAssets(vault.balanceOf(address(this))), amount);
        assertEq(weth.balanceOf(address(this)), preDepositBal - amount);
    }

    function _redeemChecks(uint256 preDepositBal) internal {
        assertEq(vault.convertToAssets(10 ** vault.decimals()), 1e18);
        assertEq(vault.totalAssets(), 0);
        assertEq(vault.balanceOf(address(this)), 0);
        assertEq(vault.convertToAssets(vault.balanceOf(address(this))), 0);
        assertEq(weth.balanceOf(address(this)), preDepositBal);
    }

    function _withdrawToVaultChecks(uint256 maxAssetsDelta) internal {
        uint256 assets = vault.totalAssets();

        assertEq(weth.balanceOf(address(vault)), 0);

        uint256 ltv = vault.getLtv();
        uint256 lev = vault.getLeverage();

        vault.withdrawToVault(assets / 2);

        // net ltv and leverage must not change after withdraw
        assertApproxEqRel(vault.getLtv(), ltv, 0.001e18);
        assertApproxEqRel(vault.getLeverage(), lev, 0.001e18);
        assertApproxEqRel(weth.balanceOf(address(vault)), assets / 2, maxAssetsDelta);

        // withdraw the remaining assets
        vault.withdrawToVault(assets / 2);

        uint256 dust = 100;
        assertLt(vault.getDebt(), dust, "test_withdrawToVault getDebt error");
        assertLt(vault.getCollateral(), dust, "test_withdrawToVault getCollateral error");
        assertApproxEqRel(weth.balanceOf(address(vault)), assets, maxAssetsDelta, "test_withdrawToVault asset balance");
    }

    function _simulate_stEthStakingInterest(uint256 timePeriod, uint256 stEthStakingInterest) internal {
        // fast forward time to simulate supply and borrow interests
        vm.warp(block.timestamp + timePeriod);
        uint256 prevBalance = read_storage_uint(address(stEth), keccak256(abi.encodePacked("lido.Lido.beaconBalance")));
        vm.store(
            address(stEth),
            keccak256(abi.encodePacked("lido.Lido.beaconBalance")),
            bytes32(prevBalance.mulWadDown(stEthStakingInterest))
        );
    }

    function read_storage_uint(address addr, bytes32 key) internal view returns (uint256) {
        return abi.decode(abi.encode(vm.load(addr, key)), (uint256));
    }

    receive() external payable {}
}<|MERGE_RESOLUTION|>--- conflicted
+++ resolved
@@ -21,11 +21,7 @@
 import {IVault} from "../src/interfaces/balancer/IVault.sol";
 import {AggregatorV3Interface} from "../src/interfaces/chainlink/AggregatorV3Interface.sol";
 import {sc4626} from "../src/sc4626.sol";
-<<<<<<< HEAD
 import "../src/errors/scErrors.sol";
-=======
-import "../src/errors/scWETHErrors.sol";
->>>>>>> 92bb7d41
 
 contract scWETHTest is Test {
     using FixedPointMathLib for uint256;
@@ -89,11 +85,7 @@
         scWETH.ConstructorParams memory params = createDefaultWethVaultConstructorParams();
         params.admin = address(0x00); // invalid address
 
-<<<<<<< HEAD
         vm.expectRevert(ZeroAddress.selector);
-=======
-        vm.expectRevert(bytes4(keccak256("ZeroAddress()")));
->>>>>>> 92bb7d41
         vault = new scWETH(params);
     }
 
@@ -101,11 +93,7 @@
         scWETH.ConstructorParams memory params = createDefaultWethVaultConstructorParams();
         params.targetLtv = 0.9e18; // invalid target ltv
 
-<<<<<<< HEAD
         vm.expectRevert(InvalidTargetLtv.selector);
-=======
-        vm.expectRevert(bytes4(keccak256("InvalidTargetLtv()")));
->>>>>>> 92bb7d41
         vault = new scWETH(params);
     }
 
@@ -113,11 +101,7 @@
         scWETH.ConstructorParams memory params = createDefaultWethVaultConstructorParams();
         params.slippageTolerance = 1.01e18; // invalid slippage tolerance
 
-<<<<<<< HEAD
         vm.expectRevert(InvalidSlippageTolerance.selector);
-=======
-        vm.expectRevert(bytes4(keccak256("InvalidSlippageTolerance()")));
->>>>>>> 92bb7d41
         vault = new scWETH(params);
     }
 
@@ -537,10 +521,6 @@
             aaveVarDWeth: ERC20(C.AAVAAVE_VAR_DEBT_WETH_TOKEN),
             curveEthStEthPool: ICurvePool(C.CURVE_ETH_STETH_POOL),
             stEth: ILido(C.STETH),
-<<<<<<< HEAD
-=======
-            xrouter: C.ZEROX_ROUTER,
->>>>>>> 92bb7d41
             wstEth: IwstETH(C.WSTETH),
             weth: WETH(payable(C.WETH)),
             stEthToEthPriceFeed: AggregatorV3Interface(C.CHAINLINK_STETH_ETH_PRICE_FEED),
