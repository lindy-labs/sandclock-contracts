--- conflicted
+++ resolved
@@ -279,14 +279,7 @@
         expectedRedeem = vault.previewRedeem(shares1 / 2);
         vault.redeem(vault.balanceOf(address(this)), address(this), address(this));
         assertApproxEqRel(weth.balanceOf(address(this)) - initBalance, expectedRedeem, minDelta, "redeem3");
-
-<<<<<<< HEAD
         assertRelApproxEq(vault.getLtv(), ltv, 0.01e18, "ltv");
-=======
-        if (vault.getLtv() != 0) {
-            assertApproxEqRel(vault.getLtv(), ltv, 0.01e18, "ltv");
-        }
->>>>>>> 4eaed142
 
         initBalance = weth.balanceOf(alice);
         expectedRedeem = vault.previewRedeem(shares2 / 2);
@@ -294,39 +287,9 @@
         vm.prank(alice);
         vault.redeem(remainingShares, alice, alice);
 
-<<<<<<< HEAD
         assertRelApproxEq(weth.balanceOf(alice) - initBalance, expectedRedeem, 0.025e18, "redeem4");
 
         assertEq(vault.getLtv(), 0);
-=======
-        // if (vault.getLtv() != 0) {
-        //     assertApproxEqRel(vault.getLtv(), ltv, 0.01e18, "ltv");
-        // }
-
-        assertApproxEqRel(weth.balanceOf(alice) - initBalance, expectedRedeem, 0.01e18, "redeem4");
-        // assertGe(weth.balanceOf(alice) - initBalance, expectedRedeem);
-    }
-
-    function testWithdrawToVault(uint256 amount) public {
-        amount = bound(amount, boundMinimum, 10000 ether);
-        depositToVault(address(this), amount);
-
-        vault.depositIntoStrategy();
-
-        uint256 assets = vault.totalAssets();
-
-        assertEq(weth.balanceOf(address(vault)), 0);
-
-        uint256 ltv = vault.getLtv();
-        uint256 lev = vault.getLeverage();
-
-        vault.withdrawToVault(assets / 2);
-
-        // net ltv and leverage must not change after withdraw
-        assertApproxEqRel(vault.getLtv(), ltv, 0.001e18);
-        assertApproxEqRel(vault.getLeverage(), lev, 0.001e18);
-        assertApproxEqRel(weth.balanceOf(address(vault)), assets / 2, 0.001e18);
->>>>>>> 4eaed142
     }
 
     function test_leverageUp(uint256 amount, uint256 newLtv) public {
@@ -567,7 +530,6 @@
         vm.stopPrank();
     }
 
-<<<<<<< HEAD
     function _depositChecks(uint256 amount, uint256 preDepositBal) internal {
         assertEq(vault.convertToAssets(10 ** vault.decimals()), 1e18);
         assertEq(vault.totalAssets(), amount);
@@ -670,7 +632,5 @@
         }
     }
 
-=======
->>>>>>> 4eaed142
     receive() external payable {}
 }