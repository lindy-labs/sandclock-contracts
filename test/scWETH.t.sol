// SPDX-License-Identifier: AGPL-3.0-only
pragma solidity ^0.8.13;

import "forge-std/Test.sol";
import "forge-std/console2.sol";

import {DSTestPlus} from "solmate/test/utils/DSTestPlus.sol";
import {FixedPointMathLib} from "solmate/utils/FixedPointMathLib.sol";
import {IPool} from "aave-v3/interfaces/IPool.sol";
import {IAToken} from "aave-v3/interfaces/IAToken.sol";
import {IVariableDebtToken} from "aave-v3/interfaces/IVariableDebtToken.sol";
import {Errors} from "aave-v3/protocol/libraries/helpers/Errors.sol";
import {ERC20} from "solmate/tokens/ERC20.sol";

import {Constants as C} from "../src/lib/Constants.sol";
import {scWETH} from "../src/steth/scWETH.sol";
import {WETH} from "solmate/tokens/WETH.sol";
import {ILido} from "../src/interfaces/lido/ILido.sol";
import {IwstETH} from "../src/interfaces/lido/IwstETH.sol";
import {ICurvePool} from "../src/interfaces/curve/ICurvePool.sol";
import {IVault} from "../src/interfaces/balancer/IVault.sol";
import {AggregatorV3Interface} from "../src/interfaces/chainlink/AggregatorV3Interface.sol";
import {sc4626} from "../src/sc4626.sol";
import "../src/errors/scErrors.sol";

contract scWETHTest is Test {
    using FixedPointMathLib for uint256;

    uint256 mainnetFork;

    address constant keeper = address(0x05);
    address constant alice = address(0x06);
    address constant treasury = address(0x07);
    uint256 boundMinimum = 1e10; // below this amount, aave doesn't count it as collateral

    address admin = address(this);
    scWETH vault;
    uint256 initAmount = 100e18;

    WETH weth;
    ILido stEth;
    IwstETH wstEth;
    IAToken aToken;
    ERC20 debtToken;
    IPool aavePool;
    ICurvePool curvePool;
    uint256 slippageTolerance = 0.99e18;
    uint256 maxLtv;
    uint256 targetLtv = 0.7e18;

    function setUp() public {
        vm.createFork(vm.envString("RPC_URL_MAINNET"));
        vm.selectFork(mainnetFork);
        vm.rollFork(16784444);

        scWETH.ConstructorParams memory params = _createDefaultWethVaultConstructorParams();

        vault = new scWETH(params);

        // set vault eth balance to zero
        vm.deal(address(vault), 0);

        weth = vault.weth();
        stEth = vault.stEth();
        wstEth = vault.wstETH();

        maxLtv = vault.getMaxLtv();

        aToken = vault.aToken();
        debtToken = vault.variableDebtToken();
        aavePool = vault.aavePool();
        curvePool = vault.curvePool();
    }

    function test_constructor() public {
        assertEq(aavePool.getUserEMode(address(vault)), 1, "Efficiency mode not 1");
        assertEq(vault.treasury(), admin, "treasury not set");
        assertEq(vault.hasRole(vault.DEFAULT_ADMIN_ROLE(), admin), true, "admin role not set");
        assertEq(vault.hasRole(vault.KEEPER_ROLE(), keeper), true, "keeper role not set");
        assertEq(vault.targetLtv(), targetLtv, "targetLtv not set");
        assertEq(vault.slippageTolerance(), slippageTolerance, "slippageTolerance not set");
    }

    function test_constructor_invalidAdmin() public {
        scWETH.ConstructorParams memory params = _createDefaultWethVaultConstructorParams();
        params.admin = address(0x00); // invalid address

        vm.expectRevert(ZeroAddress.selector);
        vault = new scWETH(params);
    }

    function test_constructor_invalidTargetLtv() public {
        scWETH.ConstructorParams memory params = _createDefaultWethVaultConstructorParams();
        params.targetLtv = 0.9e18; // invalid target ltv

        vm.expectRevert(InvalidTargetLtv.selector);
        vault = new scWETH(params);
    }

    function test_constructor_invalidSlippageTolerance() public {
        scWETH.ConstructorParams memory params = _createDefaultWethVaultConstructorParams();
        params.slippageTolerance = 1.01e18; // invalid slippage tolerance

        vm.expectRevert(InvalidSlippageTolerance.selector);
        vault = new scWETH(params);
    }

    function test_setPerformanceFee() public {
        uint256 fee = 1000;
        vault.setPerformanceFee(fee);
        assertEq(vault.performanceFee(), fee);

        // revert if called by another user
        vm.expectRevert(0x06d919f2);
        vm.prank(alice);
        vault.setPerformanceFee(fee);

        vm.expectRevert(FeesTooHigh.selector);
        vault.setPerformanceFee(1.1e18);
    }

    function test_setTreasury() public {
        address newTreasury = alice;
        vault.setTreasury(newTreasury);
        assertEq(vault.treasury(), newTreasury);

        // revert if called by another user
        vm.expectRevert(0x06d919f2);
        vm.prank(alice);
        vault.setTreasury(address(this));

        vm.expectRevert(TreasuryCannotBeZero.selector);
        vault.setTreasury(address(0x00));
    }

    function test_setSlippageTolerance() public {
        vault.setSlippageTolerance(0.5e18);
        assertEq(vault.slippageTolerance(), 0.5e18, "slippageTolerance not set");

        // revert if called by another user
        vm.expectRevert(CallerNotAdmin.selector);
        vm.prank(alice);
        vault.setSlippageTolerance(0.5e18);

        vm.expectRevert(InvalidSlippageTolerance.selector);
        vault.setSlippageTolerance(1.1e18);
    }

    function test_setStEThToEthPriceFeed() public {
        address newStEthPriceFeed = alice;
        vault.setStEThToEthPriceFeed(newStEthPriceFeed);
        assertEq(address(vault.stEThToEthPriceFeed()), newStEthPriceFeed);

        // revert if called by another user
        vm.expectRevert(CallerNotAdmin.selector);
        vm.prank(alice);
        vault.setStEThToEthPriceFeed(newStEthPriceFeed);

        vm.expectRevert(ZeroAddress.selector);
        vault.setStEThToEthPriceFeed(address(0x00));
    }

    function test_deposit_redeem(uint256 amount) public {
        amount = bound(amount, boundMinimum, 1e27);
        vm.deal(address(this), amount);
        weth.deposit{value: amount}();
        weth.approve(address(vault), amount);

        uint256 preDepositBal = weth.balanceOf(address(this));

        vault.deposit(amount, address(this));

        _depositChecks(amount, preDepositBal);

        vault.redeem(vault.balanceOf(address(this)), address(this), address(this));

        _redeemChecks(preDepositBal);
    }

    function testFail_Deposit_WithInsufficientApproval(uint256 amount) public {
        vm.deal(address(this), amount / 2);
        weth.deposit{value: amount / 2}();
        weth.approve(address(vault), amount / 2);
        vault.deposit(amount, address(this));
    }

    function testFail_Withdraw(uint256 amount) public {
        vm.deal(address(this), amount / 2);
        weth.deposit{value: amount / 2}();
        weth.approve(address(vault), amount / 2);
        vault.deposit(amount / 2, address(this));
        vault.withdraw(amount, address(this), address(this));
    }

    function testFail_Redeem_WithInsufficientBalance(uint256 amount) public {
        vm.deal(address(this), amount / 2);
        weth.deposit{value: amount / 2}();
        weth.approve(address(vault), amount / 2);
        vault.deposit(amount / 2, address(this));
        vault.redeem(amount, address(this), address(this));
    }

    function testFail_Withdraw_WithNoBalance(uint256 amount) public {
        if (amount == 0) amount = 1;
        vault.withdraw(amount, address(this), address(this));
    }

    function testFail_Redeem_WithNoBalance(uint256 amount) public {
        vault.redeem(amount, address(this), address(this));
    }

    function testFail_Deposit_WithNoApproval(uint256 amount) public {
        vault.deposit(amount, address(this));
    }

    function test_atomic_deposit_invest_redeem(uint256 amount) public {
        amount = bound(amount, boundMinimum, 1e22); //max ~$280m flashloan
        vm.deal(address(this), amount);
        weth.deposit{value: amount}();
        weth.approve(address(vault), amount);

        uint256 preDepositBal = weth.balanceOf(address(this));

        uint256 shares = vault.deposit(amount, address(this));

        _depositChecks(amount, preDepositBal);

        vm.prank(keeper);
        vault.depositIntoStrategy();

        // account for value loss if stETH worth less than ETH
        (, int256 price,,,) = vault.stEThToEthPriceFeed().latestRoundData();
        amount = amount.mulWadDown(uint256(price));

        // account for unrealized slippage loss
        amount = amount.mulWadDown(slippageTolerance);

        assertApproxEqRel(vault.totalAssets(), amount, 0.01e18);
        assertEq(vault.balanceOf(address(this)), shares);
        assertApproxEqRel(vault.convertToAssets(vault.balanceOf(address(this))), amount, 0.01e18);

        vault.redeem(shares, address(this), address(this));

        assertEq(vault.convertToAssets(10 ** vault.decimals()), 1e18);
        assertEq(vault.balanceOf(address(this)), 0);
        assertEq(vault.convertToAssets(vault.balanceOf(address(this))), 0);
        assertApproxEqRel(weth.balanceOf(address(this)), amount, 0.01e18);
    }

    function test_twoDeposits_invest_twoRedeems(uint256 depositAmount1, uint256 depositAmount2) public {
        depositAmount1 = bound(depositAmount1, boundMinimum, 10000 ether);
        depositAmount2 = bound(depositAmount2, boundMinimum, 10000 ether);

        uint256 minDelta = 0.017e18;

        uint256 shares1 = _depositToVault(address(this), depositAmount1);
        uint256 shares2 = _depositToVault(alice, depositAmount2);

        vm.prank(keeper);
        vault.depositIntoStrategy();

        uint256 ltv = vault.targetLtv();

        uint256 expectedRedeem = vault.previewRedeem(shares1 / 2);
        vault.redeem(shares1 / 2, address(this), address(this));
        assertApproxEqRel(weth.balanceOf(address(this)), expectedRedeem, minDelta, "redeem1");

        assertApproxEqRel(vault.getLtv(), ltv, 0.013e18, "ltv");

        expectedRedeem = vault.previewRedeem(shares2 / 2);
        vm.prank(alice);
        vault.redeem(shares2 / 2, alice, alice);
        assertApproxEqRel(weth.balanceOf(alice), expectedRedeem, minDelta, "redeem2");

        assertApproxEqRel(vault.getLtv(), ltv, 0.01e18, "ltv");

        uint256 initBalance = weth.balanceOf(address(this));
        expectedRedeem = vault.previewRedeem(shares1 / 2);
        vault.redeem(vault.balanceOf(address(this)), address(this), address(this));
        assertApproxEqRel(weth.balanceOf(address(this)) - initBalance, expectedRedeem, minDelta, "redeem3");
        assertApproxEqRel(vault.getLtv(), ltv, 0.01e18, "ltv");

        initBalance = weth.balanceOf(alice);
        expectedRedeem = vault.previewRedeem(shares2 / 2);
        uint256 remainingShares = vault.balanceOf(alice);
        vm.prank(alice);
        vault.redeem(remainingShares, alice, alice);

        assertApproxEqRel(weth.balanceOf(alice) - initBalance, expectedRedeem, 0.025e18, "redeem4");

        assertEq(vault.getLtv(), 0);
    }

    function test_applyNewTargetLtv_higherLtv(uint256 amount, uint256 newLtv) public {
        amount = bound(amount, boundMinimum, 1e20);
        _depositToVault(address(this), amount);

        vm.startPrank(keeper);
        vault.depositIntoStrategy();

        newLtv = bound(newLtv, vault.getLtv() + 1e15, maxLtv - 0.001e18);
<<<<<<< HEAD
        vault.changeLeverage(newLtv);

=======
        vault.applyNewTargetLtv(newLtv);
>>>>>>> 804a1eeb
        assertApproxEqRel(vault.getLtv(), newLtv, 0.01e18, "leverage change failed");
    }

    function test_applyNewTargetLtv_lowerLtv(uint256 amount, uint256 newLtv) public {
        amount = bound(amount, boundMinimum, 1e20);
        _depositToVault(address(this), amount);

        vm.startPrank(keeper);
        vault.depositIntoStrategy();

        newLtv = bound(newLtv, 0.01e18, vault.getLtv() - 0.01e18);
<<<<<<< HEAD
        vault.changeLeverage(newLtv);

=======
        vault.applyNewTargetLtv(newLtv);
>>>>>>> 804a1eeb
        assertApproxEqRel(vault.getLtv(), newLtv, 0.01e18, "leverage change failed");
    }

    function test_applyNewTargetLtv_invalidMaxLtv() public {
        uint256 amount = 100 ether;
        _depositToVault(address(this), amount);
        vault.depositIntoStrategy();
        vm.expectRevert(InvalidTargetLtv.selector);
        vault.applyNewTargetLtv(maxLtv + 1);
        vm.expectRevert(InvalidTargetLtv.selector);
        vault.applyNewTargetLtv(maxLtv);
    }

    function test_receiveFlashLoan_InvalidFlashLoanCaller() public {
        address[] memory empty;
        uint256[] memory amounts = new uint[](1);
        amounts[0] = 1;
        vm.expectRevert(InvalidFlashLoanCaller.selector);
        vault.receiveFlashLoan(empty, amounts, amounts, abi.encode(1));
    }

    function test_maxLtv(uint256 amount) public {
        amount = bound(amount, boundMinimum, 1e21);
        vm.deal(address(this), amount);

        aavePool.setUserEMode(1);

        stEth.approve(address(wstEth), type(uint256).max);
        stEth.approve(address(curvePool), type(uint256).max);
        wstEth.approve(address(aavePool), type(uint256).max);
        weth.approve(address(aavePool), type(uint256).max);
        stEth.submit{value: amount}(address(0));
        wstEth.wrap(stEth.balanceOf(address(this)));
        aavePool.supply(address(wstEth), wstEth.balanceOf(address(this)), address(this), 0);

        // borrow at max ltv should fail
        vm.expectRevert(bytes(Errors.COLLATERAL_CANNOT_COVER_NEW_BORROW));
        aavePool.borrow(address(weth), amount.mulWadDown(maxLtv), 2, 0, address(this));

        // borrow at a little less than maxLtv should pass without errors
        aavePool.borrow(address(weth), amount.mulWadDown(maxLtv - 1e16), 2, 0, address(this));
    }

    function test_withdraw_revert() public {
        vm.expectRevert(PleaseUseRedeemMethod.selector);
        vault.withdraw(1e18, address(this), address(this));
    }

    function test_harvest(uint256 amount, uint64 tP) public {
        amount = bound(amount, boundMinimum, 1e21);
        // simulate wstETH supply interest to EULER
        uint256 timePeriod = bound(tP, 260 days, 365 days);
        uint256 annualPeriod = 365 days;
        uint256 stEthStakingApy = 0.071e18;
        uint256 stEthStakingInterest = 1e18 + stEthStakingApy.mulDivDown(timePeriod, annualPeriod);

        _depositToVault(address(this), amount);

        vm.prank(keeper);
        vault.depositIntoStrategy();

        _simulate_stEthStakingInterest(timePeriod, stEthStakingInterest);

        assertEq(vault.totalProfit(), 0);

        vm.prank(keeper);
        vault.harvest();

        uint256 minimumExpectedApy = 0.07e18;

        assertGt(
            vault.totalProfit(),
            amount.mulWadDown(minimumExpectedApy.mulDivDown(timePeriod, annualPeriod)),
            "atleast 7% APY"
        );

        vault.redeem(vault.balanceOf(address(this)), address(this), address(this));

        assertGt(
            weth.balanceOf(address(this)) - amount,
            amount.mulWadDown(minimumExpectedApy.mulDivDown(timePeriod, annualPeriod)),
            "atleast 7% APY after withdraw"
        );
    }

    function test_withdrawToVault(uint256 amount) public {
        amount = bound(amount, boundMinimum, 10000 ether);
        _depositToVault(address(this), amount);

        vm.startPrank(keeper);
        vault.depositIntoStrategy();

        _withdrawToVaultChecks(0.018e18);
    }

    function test_harvest_withdrawToVault() public {
        // amount = bound(amount, boundMinimum, 10000 ether);
        uint256 amount = 10000 ether;
        _depositToVault(address(this), amount);

        vm.startPrank(keeper);
        vault.depositIntoStrategy();

        _simulate_stEthStakingInterest(365 days, 1.071e18);

        vault.harvest();

        // harvest must automatically rebalance
        assertApproxEqRel(vault.getLtv(), vault.targetLtv(), 0.001e18, "ltv not rebalanced");

        _withdrawToVaultChecks(0.025e18);
        vm.stopPrank();

        uint256 minimumExpectedApy = 0.05e18;

        assertGt(vault.totalProfit(), amount.mulWadDown(minimumExpectedApy), "atleast 5% APY");

        vault.redeem(vault.balanceOf(address(this)), address(this), address(this));

        assertGt(
            weth.balanceOf(address(this)) - amount,
            amount.mulWadDown(minimumExpectedApy - 0.005e18),
            "atleast 5% APY after withdraw"
        );
    }

    function test_harvest_performanceFees(uint256 amount) public {
        vault.setTreasury(treasury);
        amount = bound(amount, boundMinimum, 10000 ether);
        _depositToVault(address(this), amount);

        vm.startPrank(keeper);
        vault.depositIntoStrategy();

        _simulate_stEthStakingInterest(365 days, 1.071e18);
        vault.harvest();

        uint256 balance = vault.convertToAssets(vault.balanceOf(treasury));
        uint256 profit = vault.totalProfit();
        assertApproxEqRel(balance, profit.mulWadDown(vault.performanceFee()), 0.015e18);
    }

    function test_mint_redeem(uint256 amount) public {
        amount = bound(amount, boundMinimum, 1e27);
        vm.deal(address(this), amount);
        weth.deposit{value: amount}();
        weth.approve(address(vault), amount);

        uint256 preDepositBal = weth.balanceOf(address(this));

        uint256 shares = vault.previewMint(amount);
        vault.mint(shares, address(this));

        _depositChecks(amount, preDepositBal);

        vault.redeem(vault.balanceOf(address(this)), address(this), address(this));

        _redeemChecks(preDepositBal);
    }

    function test_mint_invest_redeem(uint256 amount) public {
        amount = bound(amount, boundMinimum, 1e22); //max ~$280m flashloan
        vm.deal(address(this), amount);
        weth.deposit{value: amount}();
        weth.approve(address(vault), amount);

        uint256 shares = vault.previewMint(amount);
        vault.mint(shares, address(this));

        vm.prank(keeper);
        vault.depositIntoStrategy();

        // account for value loss if stETH worth less than ETH
        (, int256 price,,,) = vault.stEThToEthPriceFeed().latestRoundData();
        amount = amount.mulWadDown(uint256(price));

        // account for unrealized slippage loss
        amount = amount.mulWadDown(slippageTolerance);

        assertApproxEqRel(vault.totalAssets(), amount, 0.01e18);
        assertEq(vault.balanceOf(address(this)), shares);
        assertApproxEqRel(vault.convertToAssets(vault.balanceOf(address(this))), amount, 0.01e18);

        vault.redeem(shares, address(this), address(this));

        assertEq(vault.convertToAssets(10 ** vault.decimals()), 1e18);
        assertEq(vault.balanceOf(address(this)), 0);
        assertEq(vault.convertToAssets(vault.balanceOf(address(this))), 0);
        assertApproxEqRel(weth.balanceOf(address(this)), amount, 0.01e18);
    }

    function test_mint_invest_harvest_redeem(uint256 amount) public {
        vm.startPrank(alice);
        amount = bound(amount, boundMinimum, 1e22); //max ~$280m flashloan
        vm.deal(alice, amount);
        weth.deposit{value: amount}();
        weth.approve(address(vault), amount);

        uint256 shares = vault.previewMint(amount);
        vault.mint(shares, alice);
        vm.stopPrank();

        vm.prank(keeper);
        vault.depositIntoStrategy();

        uint256 interest = 1.071e18;
        _simulate_stEthStakingInterest(365 days, interest);
        vm.prank(keeper);
        vault.harvest();

        vm.prank(alice);
        vault.redeem(shares, alice, alice);

        assertEq(vault.balanceOf(alice), 0);
        assertEq(vault.convertToAssets(vault.balanceOf(alice)), 0);
        assertGt(weth.balanceOf(alice), amount, "no profits after harvest");
    }

    function test_deposit_eth(uint256 amount) public {
        amount = bound(amount, boundMinimum, 1e21);
        vm.deal(address(this), amount);

        assertEq(weth.balanceOf(address(this)), 0);
        assertEq(address(this).balance, amount);

        vault.deposit{value: amount}(address(this));

        assertEq(address(this).balance, 0, "eth not transferred from user");
        assertEq(vault.balanceOf(address(this)), amount, "shares not minted");
        assertEq(weth.balanceOf(address(vault)), amount, "weth not transferred to vault");
    }

    //////////////////////////// INTERNAL METHODS ////////////////////////////////////////

    function _createDefaultWethVaultConstructorParams() internal view returns (scWETH.ConstructorParams memory) {
        return scWETH.ConstructorParams({
            admin: admin,
            keeper: keeper,
            targetLtv: targetLtv,
            slippageTolerance: slippageTolerance,
            aavePool: IPool(C.AAVE_POOL),
            aaveAwstEth: IAToken(C.AAVE_AWSTETH_TOKEN),
            aaveVarDWeth: ERC20(C.AAVAAVE_VAR_DEBT_WETH_TOKEN),
            curveEthStEthPool: ICurvePool(C.CURVE_ETH_STETH_POOL),
            stEth: ILido(C.STETH),
            wstEth: IwstETH(C.WSTETH),
            weth: WETH(payable(C.WETH)),
            stEthToEthPriceFeed: AggregatorV3Interface(C.CHAINLINK_STETH_ETH_PRICE_FEED),
            balancerVault: IVault(C.BALANCER_VAULT)
        });
    }

    function _depositToVault(address user, uint256 amount) internal returns (uint256 shares) {
        vm.deal(user, amount);
        vm.startPrank(user);
        weth.deposit{value: amount}();
        weth.approve(address(vault), amount);
        shares = vault.deposit(amount, user);
        vm.stopPrank();
    }

    function _depositChecks(uint256 amount, uint256 preDepositBal) internal {
        assertEq(vault.convertToAssets(10 ** vault.decimals()), 1e18);
        assertEq(vault.totalAssets(), amount);
        assertEq(vault.balanceOf(address(this)), amount);
        assertEq(vault.convertToAssets(vault.balanceOf(address(this))), amount);
        assertEq(weth.balanceOf(address(this)), preDepositBal - amount);
    }

    function _redeemChecks(uint256 preDepositBal) internal {
        assertEq(vault.convertToAssets(10 ** vault.decimals()), 1e18);
        assertEq(vault.totalAssets(), 0);
        assertEq(vault.balanceOf(address(this)), 0);
        assertEq(vault.convertToAssets(vault.balanceOf(address(this))), 0);
        assertEq(weth.balanceOf(address(this)), preDepositBal);
    }

    function _withdrawToVaultChecks(uint256 maxAssetsDelta) internal {
        uint256 assets = vault.totalAssets();

        assertEq(weth.balanceOf(address(vault)), 0);

        uint256 ltv = vault.getLtv();
        uint256 lev = vault.getLeverage();

        vault.withdrawToVault(assets / 2);

        // net ltv and leverage must not change after withdraw
        assertApproxEqRel(vault.getLtv(), ltv, 0.001e18);
        assertApproxEqRel(vault.getLeverage(), lev, 0.001e18);
        assertApproxEqRel(weth.balanceOf(address(vault)), assets / 2, maxAssetsDelta);

        // withdraw the remaining assets
        vault.withdrawToVault(assets / 2);

        uint256 dust = 100;
        assertLt(vault.getDebt(), dust, "test_withdrawToVault getDebt error");
        assertLt(vault.getCollateral(), dust, "test_withdrawToVault getCollateral error");
        assertApproxEqRel(weth.balanceOf(address(vault)), assets, maxAssetsDelta, "test_withdrawToVault asset balance");
    }

    function _simulate_stEthStakingInterest(uint256 timePeriod, uint256 stEthStakingInterest) internal {
        // fast forward time to simulate supply and borrow interests
        vm.warp(block.timestamp + timePeriod);
        uint256 prevBalance = read_storage_uint(address(stEth), keccak256(abi.encodePacked("lido.Lido.beaconBalance")));
        vm.store(
            address(stEth),
            keccak256(abi.encodePacked("lido.Lido.beaconBalance")),
            bytes32(prevBalance.mulWadDown(stEthStakingInterest))
        );
    }

    function read_storage_uint(address addr, bytes32 key) internal view returns (uint256) {
        return abi.decode(abi.encode(vm.load(addr, key)), (uint256));
    }

    receive() external payable {}
}<|MERGE_RESOLUTION|>--- conflicted
+++ resolved
@@ -299,12 +299,8 @@
         vault.depositIntoStrategy();
 
         newLtv = bound(newLtv, vault.getLtv() + 1e15, maxLtv - 0.001e18);
-<<<<<<< HEAD
-        vault.changeLeverage(newLtv);
-
-=======
         vault.applyNewTargetLtv(newLtv);
->>>>>>> 804a1eeb
+
         assertApproxEqRel(vault.getLtv(), newLtv, 0.01e18, "leverage change failed");
     }
 
@@ -316,12 +312,8 @@
         vault.depositIntoStrategy();
 
         newLtv = bound(newLtv, 0.01e18, vault.getLtv() - 0.01e18);
-<<<<<<< HEAD
-        vault.changeLeverage(newLtv);
-
-=======
         vault.applyNewTargetLtv(newLtv);
->>>>>>> 804a1eeb
+
         assertApproxEqRel(vault.getLtv(), newLtv, 0.01e18, "leverage change failed");
     }
 
