[submodule "lib/solmate"]
	path = lib/solmate
	url = https://github.com/rari-capital/solmate
	ignore = dirty
[submodule "lib/forge-std"]
	path = lib/forge-std
	url = https://github.com/foundry-rs/forge-std
[submodule "lib/create3-factory"]
	path = lib/create3-factory
	url = https://github.com/zeframlou/create3-factory
[submodule "lib/openzeppelin-contracts"]
	path = lib/openzeppelin-contracts
	url = https://github.com/openzeppelin/openzeppelin-contracts
	branch = v4.8.1
[submodule "lib/aave-v3-core"]
	path = lib/aave-v3-core
	url = https://github.com/aave/aave-v3-core
<<<<<<< HEAD
	branch = v1.17.2
=======
[submodule "lib/euler-interfaces"] 
  path = lib/euler-interfaces 
  url = https://github.com/euler-xyz/euler-interfaces.git
>>>>>>> 37609c26
<|MERGE_RESOLUTION|>--- conflicted
+++ resolved
@@ -15,10 +15,7 @@
 [submodule "lib/aave-v3-core"]
 	path = lib/aave-v3-core
 	url = https://github.com/aave/aave-v3-core
-<<<<<<< HEAD
 	branch = v1.17.2
-=======
 [submodule "lib/euler-interfaces"] 
   path = lib/euler-interfaces 
-  url = https://github.com/euler-xyz/euler-interfaces.git
->>>>>>> 37609c26
+  url = https://github.com/euler-xyz/euler-interfaces.git